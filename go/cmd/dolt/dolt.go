--- conflicted
+++ resolved
@@ -47,12 +47,7 @@
 )
 
 const (
-<<<<<<< HEAD
 	Version = "0.22.8"
-=======
-	Version = "0.22.7"
->>>>>>> 4e2f28e5
-)
 
 var dumpDocsCommand = &commands.DumpDocsCmd{}
 var doltCommand = cli.NewSubCommandHandler("dolt", "it's git for data", []cli.Command{
