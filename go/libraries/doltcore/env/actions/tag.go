// Copyright 2020 Dolthub, Inc.
//
// Licensed under the Apache License, Version 2.0 (the "License");
// you may not use this file except in compliance with the License.
// You may obtain a copy of the License at
//
//     http://www.apache.org/licenses/LICENSE-2.0
//
// Unless required by applicable law or agreed to in writing, software
// distributed under the License is distributed on an "AS IS" BASIS,
// WITHOUT WARRANTIES OR CONDITIONS OF ANY KIND, either express or implied.
// See the License for the specific language governing permissions and
// limitations under the License.

package actions

import (
	"context"
	"fmt"
	"sort"

	"github.com/dolthub/dolt/go/libraries/doltcore/doltdb"
	"github.com/dolthub/dolt/go/libraries/doltcore/env"
	"github.com/dolthub/dolt/go/libraries/doltcore/ref"
	"github.com/dolthub/dolt/go/store/datas"
)

const DefaultPageSize = 100

type TagProps struct {
	TaggerName  string
	TaggerEmail string
	Description string
}

func CreateTag(ctx context.Context, dEnv *env.DoltEnv, tagName, startPoint string, props TagProps) error {
	headRef, err := dEnv.RepoStateReader().CWBHeadRef()
	if err != nil {
		return err
	}
	return CreateTagOnDB(ctx, dEnv.DoltDB(ctx), tagName, startPoint, props, headRef)
}

func CreateTagOnDB(ctx context.Context, ddb *doltdb.DoltDB, tagName, startPoint string, props TagProps, headRef ref.DoltRef) error {
	tagRef := ref.NewTagRef(tagName)

	hasRef, err := ddb.HasRef(ctx, tagRef)

	if err != nil {
		return err
	}

	if hasRef {
		return ErrAlreadyExists
	}

	if !ref.IsValidTagName(tagName) {
		return doltdb.ErrInvTagName
	}

	cs, err := doltdb.NewCommitSpec(startPoint)
	if err != nil {
		return err
	}

	optCmt, err := ddb.Resolve(ctx, cs, headRef)
	if err != nil {
		return err
	}
	cm, ok := optCmt.ToCommit()
	if !ok {
		return doltdb.ErrGhostCommitEncountered
	}

	meta := datas.NewTagMeta(props.TaggerName, props.TaggerEmail, props.Description)

	return ddb.NewTagAtCommit(ctx, tagRef, cm, meta)
}

func DeleteTagsOnDB(ctx context.Context, ddb *doltdb.DoltDB, tagNames ...string) error {
	for _, tn := range tagNames {
		dref := ref.NewTagRef(tn)

		hasRef, err := ddb.HasRef(ctx, dref)

		if err != nil {
			return err
		}
		if !hasRef {
			return doltdb.ErrTagNotFound
		}

		err = ddb.DeleteTag(ctx, dref)

		if err != nil {
			return err
		}
	}
	return nil
}

<<<<<<< HEAD
// IterResolvedTags iterates over tags in dEnv.DoltDB(ctx) from newest to oldest, resolving the tag to a commit and calling cb().
=======
// IterUnresolvedTags iterates over tags in dEnv.DoltDB, and calls cb() for each with an unresolved Tag.
func IterUnresolvedTags(ctx context.Context, ddb *doltdb.DoltDB, cb func(tag *doltdb.TagResolver) (stop bool, err error)) error {
	tagRefs, err := ddb.GetTags(ctx)
	if err != nil {
		return err
	}

	tagResolvers, err := ddb.GetTagResolvers(ctx, tagRefs)
	if err != nil {
		return err
	}

	for _, tagResolver := range tagResolvers {
		stop, err := cb(&tagResolver)
		if err != nil {
			return err
		}
		if stop {
			break
		}
	}
	return nil
}

// IterResolvedTags iterates over tags in dEnv.DoltDB from newest to oldest, resolving the tag to a commit and calling cb().
>>>>>>> 337671ae
func IterResolvedTags(ctx context.Context, ddb *doltdb.DoltDB, cb func(tag *doltdb.Tag) (stop bool, err error)) error {
	tagRefs, err := ddb.GetTags(ctx)

	if err != nil {
		return err
	}

	var resolved []*doltdb.Tag
	for _, r := range tagRefs {
		tr, ok := r.(ref.TagRef)
		if !ok {
			return fmt.Errorf("doltDB.GetTags() returned non-tag DoltRef")
		}

		tag, err := ddb.ResolveTag(ctx, tr)
		if err != nil {
			return err
		}

		resolved = append(resolved, tag)
	}

	// iterate newest to oldest
	sort.Slice(resolved, func(i, j int) bool {
		return resolved[i].Meta.Timestamp > resolved[j].Meta.Timestamp
	})

	for _, tag := range resolved {
		stop, err := cb(tag)

		if err != nil {
			return err
		}
		if stop {
			break
		}
	}
	return nil
}

// IterResolvedTagsPaginated iterates over tags in dEnv.DoltDB in their default lexicographical order, resolving the tag to a commit and calling cb().
// Returns the next tag name if there are more results available.
func IterResolvedTagsPaginated(ctx context.Context, ddb *doltdb.DoltDB, startTag string, cb func(tag *doltdb.Tag) (stop bool, err error)) (string, error) {
	// tags returned here are sorted lexicographically
	tagRefs, err := ddb.GetTags(ctx)
	if err != nil {
		return "", err
	}

	// find starting index based on start tag
	startIdx := 0
	if startTag != "" {
		for i, tr := range tagRefs {
			if tr.GetPath() == startTag {
				startIdx = i + 1 // start after the given tag
				break
			}
		}
	}

	// get page of results
	endIdx := startIdx + DefaultPageSize
	if endIdx > len(tagRefs) {
		endIdx = len(tagRefs)
	}

	pageTagRefs := tagRefs[startIdx:endIdx]

	// resolve tags for this page
	for _, tr := range pageTagRefs {
		tag, err := ddb.ResolveTag(ctx, tr.(ref.TagRef))
		if err != nil {
			return "", err
		}

		stop, err := cb(tag)
		if err != nil {
			return "", err
		}

		if stop {
			break
		}
	}

	// return next tag name if there are more results
	if endIdx < len(tagRefs) {
		lastTag := pageTagRefs[len(pageTagRefs)-1]
		return lastTag.GetPath(), nil
	}

	return "", nil
}

// VisitResolvedTag iterates over tags in ddb until the given tag name is found, then calls cb() with the resolved tag.
func VisitResolvedTag(ctx context.Context, ddb *doltdb.DoltDB, tagName string, cb func(tag *doltdb.Tag) error) error {
	tagRefs, err := ddb.GetTags(ctx)
	if err != nil {
		return err
	}

	for _, r := range tagRefs {
		tr, ok := r.(ref.TagRef)
		if !ok {
			return fmt.Errorf("DoltDB.GetTags() returned non-tag DoltRef")
		}

		if tr.GetPath() == tagName {
			tag, err := ddb.ResolveTag(ctx, tr)
			if err != nil {
				return err
			}
			return cb(tag)
		}
	}

	return doltdb.ErrTagNotFound
}<|MERGE_RESOLUTION|>--- conflicted
+++ resolved
@@ -99,9 +99,6 @@
 	return nil
 }
 
-<<<<<<< HEAD
-// IterResolvedTags iterates over tags in dEnv.DoltDB(ctx) from newest to oldest, resolving the tag to a commit and calling cb().
-=======
 // IterUnresolvedTags iterates over tags in dEnv.DoltDB, and calls cb() for each with an unresolved Tag.
 func IterUnresolvedTags(ctx context.Context, ddb *doltdb.DoltDB, cb func(tag *doltdb.TagResolver) (stop bool, err error)) error {
 	tagRefs, err := ddb.GetTags(ctx)
@@ -127,7 +124,6 @@
 }
 
 // IterResolvedTags iterates over tags in dEnv.DoltDB from newest to oldest, resolving the tag to a commit and calling cb().
->>>>>>> 337671ae
 func IterResolvedTags(ctx context.Context, ddb *doltdb.DoltDB, cb func(tag *doltdb.Tag) (stop bool, err error)) error {
 	tagRefs, err := ddb.GetTags(ctx)
 
@@ -139,7 +135,7 @@
 	for _, r := range tagRefs {
 		tr, ok := r.(ref.TagRef)
 		if !ok {
-			return fmt.Errorf("doltDB.GetTags() returned non-tag DoltRef")
+			return fmt.Errorf("DoltDB.GetTags() returned non-tag DoltRef")
 		}
 
 		tag, err := ddb.ResolveTag(ctx, tr)
