// Copyright 2019 Dolthub, Inc.
//
// Licensed under the Apache License, Version 2.0 (the "License");
// you may not use this file except in compliance with the License.
// You may obtain a copy of the License at
//
//     http://www.apache.org/licenses/LICENSE-2.0
//
// Unless required by applicable law or agreed to in writing, software
// distributed under the License is distributed on an "AS IS" BASIS,
// WITHOUT WARRANTIES OR CONDITIONS OF ANY KIND, either express or implied.
// See the License for the specific language governing permissions and
// limitations under the License.

package merge

import (
	"context"
	"encoding/json"
	"errors"
	"fmt"
	"strings"

	"github.com/dolthub/go-mysql-server/sql"
	"golang.org/x/sync/errgroup"

	"github.com/dolthub/dolt/go/libraries/doltcore/conflict"
	"github.com/dolthub/dolt/go/libraries/doltcore/diff"
	"github.com/dolthub/dolt/go/libraries/doltcore/doltdb"
	"github.com/dolthub/dolt/go/libraries/doltcore/doltdb/durable"
	"github.com/dolthub/dolt/go/libraries/doltcore/doltdocs"
	"github.com/dolthub/dolt/go/libraries/doltcore/row"
	"github.com/dolthub/dolt/go/libraries/doltcore/schema"
	json2 "github.com/dolthub/dolt/go/libraries/doltcore/sqle/json"
	"github.com/dolthub/dolt/go/libraries/doltcore/table/editor"
	"github.com/dolthub/dolt/go/libraries/doltcore/table/editor/creation"
	"github.com/dolthub/dolt/go/libraries/utils/valutil"
	"github.com/dolthub/dolt/go/store/atomicerr"
	"github.com/dolthub/dolt/go/store/hash"
	"github.com/dolthub/dolt/go/store/pool"
	"github.com/dolthub/dolt/go/store/prolly"
	"github.com/dolthub/dolt/go/store/prolly/tree"
	"github.com/dolthub/dolt/go/store/types"
)

var ErrFastForward = errors.New("fast forward")
var ErrSameTblAddedTwice = errors.New("table with same name added in 2 commits can't be merged")
var ErrTableDeletedAndModified = errors.New("conflict: table with same name deleted and modified ")

type Merger struct {
	root      *doltdb.RootValue
	mergeRoot *doltdb.RootValue
	ancRoot   *doltdb.RootValue
	vrw       types.ValueReadWriter
}

// NewMerger creates a new merger utility object.
func NewMerger(ctx context.Context, root, mergeRoot, ancRoot *doltdb.RootValue, vrw types.ValueReadWriter) *Merger {
	return &Merger{root, mergeRoot, ancRoot, vrw}
}

// MergeTable merges schema and table data for the table tblName.
func (merger *Merger) MergeTable(ctx context.Context, tblName string, opts editor.Options) (*doltdb.Table, *MergeStats, error) {
	rootHasTable, tbl, rootSchema, rootHash, err := getTableInfoFromRoot(ctx, tblName, merger.root)
	if err != nil {
		return nil, nil, err
	}

	mergeHasTable, mergeTbl, mergeSchema, mergeHash, err := getTableInfoFromRoot(ctx, tblName, merger.mergeRoot)
	if err != nil {
		return nil, nil, err
	}

	ancHasTable, ancTbl, ancSchema, ancHash, err := getTableInfoFromRoot(ctx, tblName, merger.ancRoot)
	if err != nil {
		return nil, nil, err
	}

	var ancRows durable.Index
	if ancHasTable {
		ancRows, err = ancTbl.GetRowData(ctx)
		if err != nil {
			return nil, nil, err
		}
	}

	{ // short-circuit logic

		// Nothing changed
		if rootHasTable && mergeHasTable && ancHasTable && rootHash == mergeHash && rootHash == ancHash {
			return tbl, &MergeStats{Operation: TableUnmodified}, nil
		}

		// Both made identical changes
		// For keyless tables, this counts as a conflict
		if rootHasTable && mergeHasTable && rootHash == mergeHash && !schema.IsKeyless(rootSchema) {
			return tbl, &MergeStats{Operation: TableUnmodified}, nil
		}

		// One or both added this table
		if !ancHasTable {
			if mergeHasTable && rootHasTable {
				if schema.SchemasAreEqual(rootSchema, mergeSchema) {
					// If both added the same table, pretend it was in the ancestor all along with no data
					// Don't touch ancHash to avoid triggering other short-circuit logic below
					ancHasTable, ancSchema, ancTbl = true, rootSchema, tbl
					ancRows, _ = durable.NewEmptyIndex(ctx, merger.vrw, ancSchema)
				} else {
					return nil, nil, ErrSameTblAddedTwice
				}
			} else if rootHasTable {
				// fast-forward
				return tbl, &MergeStats{Operation: TableUnmodified}, nil
			} else {
				// fast-forward
				return mergeTbl, &MergeStats{Operation: TableAdded}, nil
			}
		}

		// Deleted in both, fast-forward
		if ancHasTable && !rootHasTable && !mergeHasTable {
			return nil, &MergeStats{Operation: TableRemoved}, nil
		}

		// Deleted in root or in merge, either a conflict (if any changes in other root) or else a fast-forward
		if ancHasTable && (!rootHasTable || !mergeHasTable) {
			if (mergeHasTable && mergeHash != ancHash) ||
				(rootHasTable && rootHash != ancHash) {
				return nil, nil, ErrTableDeletedAndModified
			}
			// fast-forward
			return nil, &MergeStats{Operation: TableRemoved}, nil
		}

		// Changes only in root, table unmodified
		if mergeHash == ancHash {
			return tbl, &MergeStats{Operation: TableUnmodified}, nil
		}

		// Changes only in merge root, fast-forward
		if rootHash == ancHash {
			ms := MergeStats{Operation: TableModified}
			if rootHash != mergeHash {
				ms, err = calcTableMergeStats(ctx, tbl, mergeTbl)
				if err != nil {
					return nil, nil, err
				}
			}
			return mergeTbl, &ms, nil
		}
	}

	postMergeSchema, schConflicts, err := SchemaMerge(rootSchema, mergeSchema, ancSchema, tblName)
	if err != nil {
		return nil, nil, err
	}
	if schConflicts.Count() != 0 {
		// error on schema conflicts for now
		return nil, nil, schConflicts.AsError()
	}

	updatedTbl, err := tbl.UpdateSchema(ctx, postMergeSchema)
	if err != nil {
		return nil, nil, err
	}

	if updatedTbl.Format() == types.Format_DOLT_1 {
		var stats *MergeStats
		updatedTbl, stats, err = mergeTableData(ctx, merger.vrw, postMergeSchema, rootSchema, mergeSchema, ancSchema, tbl, mergeTbl, ancTbl, updatedTbl)
		if err != nil {
			return nil, nil, err
		}

		updatedTbl, err = mergeAutoIncrementValues(ctx, tbl, mergeTbl, updatedTbl)
		if err != nil {
			return nil, nil, err
		}
		return updatedTbl, stats, nil
	}

	// If any indexes were added during the merge, then we need to generate their row data to add to our updated table.
	addedIndexesSet := make(map[string]string)
	for _, index := range postMergeSchema.Indexes().AllIndexes() {
		addedIndexesSet[strings.ToLower(index.Name())] = index.Name()
	}
	for _, index := range rootSchema.Indexes().AllIndexes() {
		delete(addedIndexesSet, strings.ToLower(index.Name()))
	}
	for _, addedIndex := range addedIndexesSet {
		newIndexData, err := editor.RebuildIndex(ctx, updatedTbl, addedIndex, opts)
		if err != nil {
			return nil, nil, err
		}
		updatedTbl, err = updatedTbl.SetNomsIndexRows(ctx, addedIndex, newIndexData)
		if err != nil {
			return nil, nil, err
		}
	}

	updatedTblEditor, err := editor.NewTableEditor(ctx, updatedTbl, postMergeSchema, tblName, opts)
	if err != nil {
		return nil, nil, err
	}

	rows, err := tbl.GetNomsRowData(ctx)
	if err != nil {
		return nil, nil, err
	}

	mergeRows, err := mergeTbl.GetNomsRowData(ctx)
	if err != nil {
		return nil, nil, err
	}

	resultTbl, cons, stats, err := mergeNomsTableData(ctx, merger.vrw, tblName, postMergeSchema, rows, mergeRows, durable.NomsMapFromIndex(ancRows), updatedTblEditor)
	if err != nil {
		return nil, nil, err
	}

	if cons.Len() > 0 {
		ancSch, err := ancTbl.GetSchema(ctx)
		if err != nil {
			return nil, nil, err
		}

		sch, err := tbl.GetSchema(ctx)
		if err != nil {
			return nil, nil, err
		}

		mergeSch, err := mergeTbl.GetSchema(ctx)
		if err != nil {
			return nil, nil, err
		}

		cs := conflict.NewConflictSchema(ancSch, sch, mergeSch)

		resultTbl, err = resultTbl.SetConflicts(ctx, cs, cons)
		if err != nil {
			return nil, nil, err
		}
	}

	resultTbl, err = mergeAutoIncrementValues(ctx, tbl, mergeTbl, resultTbl)
	if err != nil {
		return nil, nil, err
	}

	return resultTbl, stats, nil
}

func mergeTableData(ctx context.Context, vrw types.ValueReadWriter, postMergeSchema, rootSchema, mergeSchema, ancSchema schema.Schema, tbl, mergeTbl, ancTbl, tableToUpdate *doltdb.Table) (*doltdb.Table, *MergeStats, error) {
	// TODO (dhruv): update this function definition to return any conflicts
	updatedTable, mergedData, err := mergeProllyRowData(ctx, postMergeSchema, rootSchema, mergeSchema, ancSchema, tbl, mergeTbl, ancTbl, tableToUpdate)
	if err != nil {
		return nil, nil, err
	}

	updatedTable, err = mergeProllySecondaryIndexes(ctx, vrw, postMergeSchema, rootSchema, mergeSchema, ancSchema, mergedData, tbl, mergeTbl, ancTbl, updatedTable)
	if err != nil {
		return nil, nil, err
	}

	// TODO (dhruv): populate merge stats
	return updatedTable, &MergeStats{Operation: TableModified}, nil
}

// mergeProllyRowData merges the primary row table indexes of |tbl|, |mergeTbl|,
// and |ancTbl|. It stores the merged row data into |tableToUpdate| and returns the new value along with the row data.
func mergeProllyRowData(ctx context.Context, postMergeSchema, rootSch, mergeSch, ancSch schema.Schema, tbl, mergeTbl, ancTbl, tableToUpdate *doltdb.Table) (*doltdb.Table, durable.Index, error) {
	rootR, err := tbl.GetRowData(ctx)
	if err != nil {
		return nil, nil, err
	}
	mergeR, err := mergeTbl.GetRowData(ctx)
	if err != nil {
		return nil, nil, err
	}
	ancR, err := ancTbl.GetRowData(ctx)
	if err != nil {
		return nil, nil, err
	}
	rootRP := durable.ProllyMapFromIndex(rootR)
	mergeRP := durable.ProllyMapFromIndex(mergeR)
	ancRP := durable.ProllyMapFromIndex(ancR)

	//vMerger := newValueMerger(postMergeSchema, rootSch, mergeSch, ancSch)

	conflicted := false
	mergedRP, err := prolly.MergeMaps(ctx, rootRP, mergeRP, ancRP, func(left, right tree.Diff) (tree.Diff, bool) {
		conflicted = true
		return tree.Diff{}, false
		//merged, ok := vMerger.tryMerge(val.Tuple(left.To), val.Tuple(right.To), val.Tuple(left.From))
		//if !ok {
		//	conflicted = true
		//	return tree.Diff{}, false
		//}
		//
		//return tree.Diff{
		//	Type: tree.ModifiedDiff,
		//	Key:  left.Key,
		//	From: left.From,
		//	To:   tree.NodeItem(merged),
		//}, true
	})
	if err != nil {
		return nil, nil, err
	}
	if conflicted {
		return nil, nil, errors.New("row conflicts not supported yet")
	}

	updatedTbl, err := tableToUpdate.UpdateRows(ctx, durable.IndexFromProllyMap(mergedRP))
	if err != nil {
		return nil, nil, err
	}

	return updatedTbl, durable.IndexFromProllyMap(mergedRP), nil
}

var syncPool = pool.NewBuffPool()

//type valueMerger struct {
//	numCols                                int
//	vD, lVD, rVD, bVD                      val.TupleDesc
//	leftMapping, rightMapping, baseMapping map[int]int
//}
//
//func newValueMerger(merged, leftSch, rightSch, baseSch schema.Schema) *valueMerger {
//	n := merged.GetNonPKCols().Size()
//	leftMapping := make(map[int]int, n)
//	rightMapping := make(map[int]int, n)
//	baseMapping := make(map[int]int, n)
//
//	for i, tag := range merged.GetNonPKCols().Tags {
//		if j, ok := leftSch.GetNonPKCols().TagToIdx[tag]; ok {
//			leftMapping[i] = j
//		}
//		if j, ok := rightSch.GetNonPKCols().TagToIdx[tag]; ok {
//			rightMapping[i] = j
//		}
//		if j, ok := baseSch.GetNonPKCols().TagToIdx[tag]; ok {
//			baseMapping[i] = j
//		}
//	}
//
//	return &valueMerger{
//		n,
//		prolly.ValueDescriptorFromSchema(merged),
//		prolly.ValueDescriptorFromSchema(leftSch),
//		prolly.ValueDescriptorFromSchema(rightSch),
//		prolly.ValueDescriptorFromSchema(baseSch),
//		leftMapping,
//		rightMapping,
//		baseMapping,
//	}
//}
//
//// tryMerge performs a cell-wise merge given left, right, and base cell value
//// tuples. It returns the merged cell value taple and an ok bool.
//func (m *valueMerger) tryMerge(left, right, base val.Tuple) (merged val.Tuple, ok bool) {
//	processColumnFunc := func(i int) (resultVal []byte, isConflict bool) {
//		var leftVal []byte
//		if l, ok := m.leftMapping[i]; ok {
//			leftVal = m.lVD.GetField(l, left)
//		}
//		var rightVal []byte
//		if r, ok := m.rightMapping[i]; ok {
//			rightVal = m.rVD.GetField(r, right)
//		}
//		var baseVal []byte
//		if b, ok := m.baseMapping[i]; ok {
//			baseVal = m.bVD.GetField(b, base)
//		}
//
//		// bytes.Equal?? What about nil vs empty slices??
//		leftModified := m.vD.Comparator().CompareValues(leftVal, baseVal, m.vD.Types[i]) != 0
//		rightModified := m.vD.Comparator().CompareValues(rightVal, baseVal, m.vD.Types[i]) != 0
//
//		switch {
//		case leftModified && rightModified:
//			return nil, true
//		case leftModified:
//			return leftVal, false
//		default:
//			return rightVal, false
//		}
//	}
//
//	mergedValues := make([][]byte, m.numCols)
//	for i := 0; i < m.numCols; i++ {
//		v, isConflict := processColumnFunc(i)
//		if isConflict {
//			return nil, false
//		}
//		mergedValues[i] = v
//	}
//
//	return val.NewTuple(syncPool, mergedValues...), true
//}

// mergeProllySecondaryIndexes merges the secondary indexes of the given |tbl|,
// |mergeTbl|, and |ancTbl|. It stores the merged indexes into |tableToUpdate|
// and returns its updated value.
func mergeProllySecondaryIndexes(ctx context.Context, vrw types.ValueReadWriter, postMergeSchema, rootSch, mergeSch, ancSch schema.Schema, mergedData durable.Index, tbl, mergeTbl, ancTbl, tableToUpdate *doltdb.Table) (*doltdb.Table, error) {
	rootSet, err := tbl.GetIndexSet(ctx)
	if err != nil {
		return nil, err
	}
	mergeSet, err := mergeTbl.GetIndexSet(ctx)
	if err != nil {
		return nil, err
	}
	ancSet, err := ancTbl.GetIndexSet(ctx)
	if err != nil {
		return nil, err
	}
	mergedSet, err := mergeProllyIndexSets(ctx, vrw, postMergeSchema, rootSch, mergeSch, ancSch, mergedData, rootSet, mergeSet, ancSet)
	if err != nil {
		return nil, err
	}
	updatedTbl, err := tableToUpdate.SetIndexSet(ctx, mergedSet)
	if err != nil {
		return nil, err
	}
	return updatedTbl, nil
}

// mergeProllyIndexSets merges the |root|, |merge|, and |anc| index sets based
// on the provided |postMergeSchema|. It returns the merged index set.
func mergeProllyIndexSets(ctx context.Context, vrw types.ValueReadWriter, postMergeSchema, rootSch, mergeSch, ancSch schema.Schema, mergedData durable.Index, root, merge, anc durable.IndexSet) (durable.IndexSet, error) {
	mergedIndexSet := durable.NewIndexSet(ctx, vrw)

	tryGetIdx := func(sch schema.Schema, iS durable.IndexSet, indexName string) (idx durable.Index, ok bool, err error) {
		ok = sch.Indexes().Contains(indexName)
		if ok {
			idx, err = iS.GetIndex(ctx, sch, indexName)
			if err != nil {
				return nil, false, err
			}
			return idx, true, nil
		}
		return nil, false, nil
	}

	// Based on the indexes in the post merge schema, merge the root, merge,
	// and ancestor indexes.
	for _, index := range postMergeSchema.Indexes().AllIndexes() {

		rootI, rootOK, err := tryGetIdx(rootSch, root, index.Name())
		if err != nil {
			return nil, err
		}
		mergeI, mergeOK, err := tryGetIdx(mergeSch, merge, index.Name())
		if err != nil {
			return nil, err
		}
		ancI, ancOK, err := tryGetIdx(ancSch, anc, index.Name())
		if err != nil {
			return nil, err
		}

		mergedIndex, err := func() (durable.Index, error) {
			if !rootOK || !mergeOK || !ancOK {
				mergedIndex, err := creation.BuildSecondaryProllyIndex(ctx, vrw, postMergeSchema, index, durable.ProllyMapFromIndex(mergedData))
				if err != nil {
					return nil, err
				}
				return mergedIndex, nil
			}

			left := durable.ProllyMapFromIndex(rootI)
			right := durable.ProllyMapFromIndex(mergeI)
			base := durable.ProllyMapFromIndex(ancI)

			var collision = false
			merged, err := prolly.MergeMaps(ctx, left, right, base, func(left, right tree.Diff) (tree.Diff, bool) {
				collision = true
				return tree.Diff{}, true
			})
			if err != nil {
				return nil, err
			}
			if collision {
				return nil, errors.New("collisions not implemented")
			}
			return durable.IndexFromProllyMap(merged), nil
		}()
		if err != nil {
			return nil, err
		}

		mergedIndexSet, err = mergedIndexSet.PutIndex(ctx, index.Name(), mergedIndex)
		if err != nil {
			return nil, err
		}
	}

	return mergedIndexSet, nil
}

func getTableInfoFromRoot(ctx context.Context, tblName string, root *doltdb.RootValue) (
	ok bool,
	table *doltdb.Table,
	sch schema.Schema,
	h hash.Hash,
	err error,
) {
	table, ok, err = root.GetTable(ctx, tblName)
	if err != nil {
		return false, nil, nil, hash.Hash{}, err
	}

	if ok {
		h, err = table.HashOf()
		if err != nil {
			return false, nil, nil, hash.Hash{}, err
		}
		sch, err = table.GetSchema(ctx)
		if err != nil {
			return false, nil, nil, hash.Hash{}, err
		}
	}

	return ok, table, sch, h, nil
}

func calcTableMergeStats(ctx context.Context, tbl *doltdb.Table, mergeTbl *doltdb.Table) (MergeStats, error) {
	ms := MergeStats{Operation: TableModified}
	if tbl.Format() == types.Format_DOLT_1 {
		// TODO (dhruv): calculate stats for V1
		return ms, nil
	}

	rows, err := tbl.GetNomsRowData(ctx)

	if err != nil {
		return MergeStats{}, err
	}

	mergeRows, err := mergeTbl.GetNomsRowData(ctx)

	if err != nil {
		return MergeStats{}, err
	}

	ae := atomicerr.New()
	ch := make(chan diff.DiffSummaryProgress)
	go func() {
		defer close(ch)
		err := diff.Summary(ctx, ch, rows, mergeRows)

		ae.SetIfError(err)
	}()

	for p := range ch {
		if ae.IsSet() {
			break
		}

		ms.Adds += int(p.Adds)
		ms.Deletes += int(p.Removes)
		ms.Modifications += int(p.Changes)
	}

	if err := ae.Get(); err != nil {
		return MergeStats{}, err
	}

	return ms, nil
}

<<<<<<< HEAD
// returns merged roow, bool indicating if a cell-wise merge was performed, bool indicating a conflict, and error
type rowMerger func(ctx context.Context, nbf *types.NomsBinFormat, sch schema.Schema, r, mergeRow, baseRow types.Value) (types.Value, bool, bool, error)
=======
type rowMergeResult struct {
	mergedRow    types.Value
	didCellMerge bool
	isConflict   bool
}

type rowMerger func(ctx context.Context, nbf *types.NomsBinFormat, sch schema.Schema, r, mergeRow, baseRow types.Value) (rowMergeResult, error)
>>>>>>> 7818311e

type applicator func(ctx context.Context, sch schema.Schema, tableEditor editor.TableEditor, rowData types.Map, stats *MergeStats, change types.ValueChanged) error

func mergeNomsTableData(ctx context.Context, vrw types.ValueReadWriter, tblName string, sch schema.Schema, rows, mergeRows, ancRows types.Map, tblEdit editor.TableEditor) (*doltdb.Table, types.Map, *MergeStats, error) {
	var rowMerge rowMerger
	var applyChange applicator
	if schema.IsKeyless(sch) {
		rowMerge = keylessRowMerge
		applyChange = applyKeylessChange
	} else {
		rowMerge = nomsPkRowMerge
		applyChange = applyNomsPkChange
	}

	changeChan, mergeChangeChan := make(chan types.ValueChanged, 32), make(chan types.ValueChanged, 32)

	eg, ctx := errgroup.WithContext(ctx)

	eg.Go(func() error {
		defer close(changeChan)
		return rows.Diff(ctx, ancRows, changeChan)
	})
	eg.Go(func() error {
		defer close(mergeChangeChan)
		return mergeRows.Diff(ctx, ancRows, mergeChangeChan)
	})

	conflictValChan := make(chan types.Value)
	sm := types.NewStreamingMap(ctx, vrw, conflictValChan)
	stats := &MergeStats{Operation: TableModified}

	eg.Go(func() error {
		defer close(conflictValChan)

		var change, mergeChange types.ValueChanged
		for {
			// Get the next change from both a and b. If either diff(a, parent) or diff(b, parent) is
			// complete, aChange or bChange will get an empty types.ValueChanged containing a nil Value.
			// Generally, though, this allows us to proceed through both diffs in (key) order, considering
			// the "current" change from both diffs at the same time.
			if change.Key == nil {
				select {
				case change = <-changeChan:
					break
				case <-ctx.Done():
					return ctx.Err()
				}
			}
			if mergeChange.Key == nil {
				select {
				case mergeChange = <-mergeChangeChan:
					break
				case <-ctx.Done():
					return ctx.Err()
				}
			}

			key, mergeKey := change.Key, mergeChange.Key

			// Both channels are producing zero values, so we're done.
			if key == nil && mergeKey == nil {
				break
			}

			var err error
			var processed bool
			if key != nil {
				mkNilOrKeyLess := mergeKey == nil
				if !mkNilOrKeyLess {
					mkNilOrKeyLess, err = key.Less(vrw.Format(), mergeKey)
					if err != nil {
						return err
					}
				}

				if mkNilOrKeyLess {
					// change will already be in the map
					// we apply changes directly to "ours"
					// instead of to ancestor
					change = types.ValueChanged{}
					processed = true
				}
			}

			if !processed && mergeKey != nil {
				keyNilOrMKLess := key == nil
				if !keyNilOrMKLess {
					keyNilOrMKLess, err = mergeKey.Less(vrw.Format(), key)
					if err != nil {
						return err
					}
				}

				if keyNilOrMKLess {
					err = applyChange(ctx, sch, tblEdit, rows, stats, mergeChange)
					if err != nil {
						return err
					}
					mergeChange = types.ValueChanged{}
					processed = true
				}
			}

			if !processed {
				r, mergeRow, ancRow := change.NewValue, mergeChange.NewValue, change.OldValue
<<<<<<< HEAD
				mergedRow, didCellMerge, isConflict, err := rowMerge(ctx, vrw.Format(), sch, r, mergeRow, ancRow)
=======
				rowMergeResult, err := rowMerge(ctx, vrw.Format(), sch, r, mergeRow, ancRow)
>>>>>>> 7818311e
				if err != nil {
					return err
				}

				if rowMergeResult.isConflict {
					stats.Conflicts++
					conflictTuple, err := conflict.NewConflict(ancRow, r, mergeRow).ToNomsList(vrw)
					if err != nil {
						return err
					}

					err = addConflict(conflictValChan, sm.Done(), key, conflictTuple)
					if err != nil {
						return err
					}
				} else {
<<<<<<< HEAD
					vc := types.ValueChanged{ChangeType: change.ChangeType, Key: key, NewValue: mergedRow}
					if didCellMerge {
=======
					vc := types.ValueChanged{ChangeType: change.ChangeType, Key: key, NewValue: rowMergeResult.mergedRow}
					if rowMergeResult.didCellMerge {
>>>>>>> 7818311e
						vc.OldValue = r
					} else {
						vc.OldValue = ancRow
					}
					err = applyChange(ctx, sch, tblEdit, rows, stats, vc)
					if err != nil {
						return err
					}
				}

				change = types.ValueChanged{}
				mergeChange = types.ValueChanged{}
			}
		}

		return nil
	})

	var conflicts types.Map
	eg.Go(func() error {
		var err error
		// |sm|'s errgroup is a child of |eg|
		// so we must wait here, before |eg| finishes
		conflicts, err = sm.Wait()
		return err
	})

	if err := eg.Wait(); err != nil {
		return nil, types.EmptyMap, nil, err
	}

	mergedTable, err := tblEdit.Table(ctx)
	if err != nil {
		return nil, types.EmptyMap, nil, err
	}

	return mergedTable, conflicts, stats, nil
}

func addConflict(conflictChan chan types.Value, done <-chan struct{}, key types.Value, value types.Tuple) error {
	select {
	case conflictChan <- key:
	case <-done:
		return context.Canceled
	}
	select {
	case conflictChan <- value:
	case <-done:
		return context.Canceled
	}
	return nil
}

func applyNomsPkChange(ctx context.Context, sch schema.Schema, tableEditor editor.TableEditor, rowData types.Map, stats *MergeStats, change types.ValueChanged) error {
	switch change.ChangeType {
	case types.DiffChangeAdded:
		newRow, err := row.FromNoms(sch, change.Key.(types.Tuple), change.NewValue.(types.Tuple))
		if err != nil {
			return err
		}
		// TODO(andy): because we apply changes to "ours" instead of ancestor
		// we have to check for duplicate primary key errors here.
		val, ok, err := rowData.MaybeGet(ctx, change.Key)
		if err != nil {
			return err
		} else if ok {
			oldRow, err := row.FromNoms(sch, change.Key.(types.Tuple), val.(types.Tuple))
			if err != nil {
				return err
			}
			err = tableEditor.UpdateRow(ctx, oldRow, newRow, handleTableEditorDuplicateErr)
			if err != nil {
				err = applyPkChangeUnqErr(ctx, err, change.Key.(types.Tuple), change.NewValue.(types.Tuple), tableEditor)
				if err != nil {
					return err
				}
			}
		} else {
			err = tableEditor.InsertRow(ctx, newRow, handleTableEditorDuplicateErr)
			if err != nil {
				err = applyPkChangeUnqErr(ctx, err, change.Key.(types.Tuple), change.NewValue.(types.Tuple), tableEditor)
				if err != nil {
					return err
				}
			}
		}
		stats.Adds++
	case types.DiffChangeModified:
		oldRow, err := row.FromNoms(sch, change.Key.(types.Tuple), change.OldValue.(types.Tuple))
		if err != nil {
			return err
		}
		newRow, err := row.FromNoms(sch, change.Key.(types.Tuple), change.NewValue.(types.Tuple))
		if err != nil {
			return err
		}
		err = tableEditor.UpdateRow(ctx, oldRow, newRow, handleTableEditorDuplicateErr)
		if err != nil {
			err = applyPkChangeUnqErr(ctx, err, change.Key.(types.Tuple), change.NewValue.(types.Tuple), tableEditor)
			if err != nil {
				return err
			}
		}
		stats.Modifications++
	case types.DiffChangeRemoved:
		key := change.Key.(types.Tuple)
		value := change.OldValue.(types.Tuple)
		tv, err := row.TaggedValuesFromTupleKeyAndValue(key, value)
		if err != nil {
			return err
		}

		err = tableEditor.DeleteByKey(ctx, key, tv)
		if err != nil {
			return err
		}

		stats.Deletes++
	}

	return nil
}

// applyPkChangeUnqErr handles unique key errors for the applyNomsPkChange if an error is returned from a table editor.
// If the given error is not a unique key error, then it is returned as-is. Otherwise, it is added to the constraint
// violations map if applicable.
func applyPkChangeUnqErr(ctx context.Context, err error, k, v types.Tuple, tableEditor editor.TableEditor) error {
	if uke, ok := err.(uniqueKeyError); ok {
		sch := tableEditor.Schema()
		schCols := sch.GetAllCols()
		idx := sch.Indexes().GetByName(uke.indexName)
		idxTags := idx.IndexedColumnTags()
		colNames := make([]string, len(idxTags))
		for i, tag := range idxTags {
			if col, ok := schCols.TagToCol[tag]; !ok {
				return fmt.Errorf("unique key '%s' references tag '%d' on table '%s' but it cannot be found",
					idx.Name(), tag, tableEditor.Name())
			} else {
				colNames[i] = col.Name
			}
		}
		jsonStr := fmt.Sprintf(`{`+
			`"Name":"%s",`+
			`"Columns":["%s"]`+
			`}`,
			uke.indexName,
			strings.Join(colNames, `','`))

		var doc interface{}
		if err := json.Unmarshal([]byte(jsonStr), &doc); err != nil {
			return err
		}
		sqlDoc := sql.JSONDocument{Val: doc}
		nomsJson, err := json2.NomsJSONFromJSONValue(ctx, tableEditor.ValueReadWriter(), sqlDoc)
		if err != nil {
			return err
		}
		cvKey, cvVal, err := toConstraintViolationRow(ctx, cvType_UniqueIndex, types.JSON(nomsJson), k, v)
		if err != nil {
			return err
		}
		err = tableEditor.SetConstraintViolation(ctx, cvKey, cvVal)
		if err != nil {
			return err
		}
	} else {
		return err
	}
	return nil
}

func applyKeylessChange(ctx context.Context, sch schema.Schema, tableEditor editor.TableEditor, _ types.Map, stats *MergeStats, change types.ValueChanged) (err error) {
	apply := func(ch types.ValueChanged) error {
		switch ch.ChangeType {
		case types.DiffChangeAdded:
			newRow, err := row.FromNoms(sch, ch.Key.(types.Tuple), ch.NewValue.(types.Tuple))
			if err != nil {
				return err
			}
			err = tableEditor.InsertRow(ctx, newRow, nil)
			if err != nil {
				return err
			}
			stats.Adds++
		case types.DiffChangeModified:
			oldRow, err := row.FromNoms(sch, ch.Key.(types.Tuple), ch.OldValue.(types.Tuple))
			if err != nil {
				return err
			}
			newRow, err := row.FromNoms(sch, ch.Key.(types.Tuple), ch.NewValue.(types.Tuple))
			if err != nil {
				return err
			}
			err = tableEditor.UpdateRow(ctx, oldRow, newRow, nil)
			if err != nil {
				return err
			}
			stats.Modifications++
		case types.DiffChangeRemoved:
			key := change.Key.(types.Tuple)
			value := change.OldValue.(types.Tuple)
			tv, err := row.TaggedValuesFromTupleKeyAndValue(key, value)
			if err != nil {
				return err
			}

			err = tableEditor.DeleteByKey(ctx, key, tv)
			if err != nil {
				return err
			}

			stats.Deletes++
		}
		return nil
	}

	var card uint64
	change, card, err = convertValueChanged(change)
	if err != nil {
		return err
	}

	for card > 0 {
		if err = apply(change); err != nil {
			return err
		}
		card--
	}
	return nil
}

func convertValueChanged(vc types.ValueChanged) (types.ValueChanged, uint64, error) {
	var oldCard uint64
	if vc.OldValue != nil {
		v, err := vc.OldValue.(types.Tuple).Get(row.KeylessCardinalityValIdx)
		if err != nil {
			return vc, 0, err
		}
		oldCard = uint64(v.(types.Uint))
	}

	var newCard uint64
	if vc.NewValue != nil {
		v, err := vc.NewValue.(types.Tuple).Get(row.KeylessCardinalityValIdx)
		if err != nil {
			return vc, 0, err
		}
		newCard = uint64(v.(types.Uint))
	}

	switch vc.ChangeType {
	case types.DiffChangeRemoved:
		return vc, oldCard, nil

	case types.DiffChangeAdded:
		return vc, newCard, nil

	case types.DiffChangeModified:
		delta := int64(newCard) - int64(oldCard)
		if delta > 0 {
			vc.ChangeType = types.DiffChangeAdded
			vc.OldValue = nil
			return vc, uint64(delta), nil
		} else if delta < 0 {
			vc.ChangeType = types.DiffChangeRemoved
			vc.NewValue = nil
			return vc, uint64(-delta), nil
		} else {
			panic(fmt.Sprintf("diff with delta = 0 for key: %s", vc.Key.HumanReadableString()))
		}
	default:
		return vc, 0, fmt.Errorf("unexpected DiffChange type %d", vc.ChangeType)
	}
}

<<<<<<< HEAD
func nomsPkRowMerge(ctx context.Context, nbf *types.NomsBinFormat, sch schema.Schema, r, mergeRow, baseRow types.Value) (types.Value, bool, bool, error) {
=======
// pkRowMerge returns the merged value, if a cell-wise merge was performed, and whether a conflict occurred
func pkRowMerge(ctx context.Context, nbf *types.NomsBinFormat, sch schema.Schema, r, mergeRow, baseRow types.Value) (rowMergeResult, error) {
>>>>>>> 7818311e
	var baseVals row.TaggedValues
	if baseRow == nil {
		if r.Equals(mergeRow) {
			// same row added to both
<<<<<<< HEAD
			return r, false, false, nil
		}
	} else if r == nil && mergeRow == nil {
		// same row removed from both
		return nil, false, false, nil
	} else if r == nil || mergeRow == nil {
		// removed from one and modified in another
		return nil, false, true, nil
=======
			return rowMergeResult{r, false, false}, nil
		}
	} else if r == nil && mergeRow == nil {
		// same row removed from both
		return rowMergeResult{nil, false, false}, nil
	} else if r == nil || mergeRow == nil {
		// removed from one and modified in another
		return rowMergeResult{nil, false, true}, nil
>>>>>>> 7818311e
	} else {
		var err error
		baseVals, err = row.ParseTaggedValues(baseRow.(types.Tuple))

		if err != nil {
<<<<<<< HEAD
			return nil, false, false, err
=======
			return rowMergeResult{}, err
>>>>>>> 7818311e
		}
	}

	rowVals, err := row.ParseTaggedValues(r.(types.Tuple))
	if err != nil {
<<<<<<< HEAD
		return nil, false, false, err
=======
		return rowMergeResult{}, err
>>>>>>> 7818311e
	}

	mergeVals, err := row.ParseTaggedValues(mergeRow.(types.Tuple))
	if err != nil {
<<<<<<< HEAD
		return nil, false, false, err
=======
		return rowMergeResult{}, err
>>>>>>> 7818311e
	}

	processTagFunc := func(tag uint64) (resultVal types.Value, isConflict bool) {
		baseVal, _ := baseVals.Get(tag)
		val, _ := rowVals.Get(tag)
		mergeVal, _ := mergeVals.Get(tag)

		if valutil.NilSafeEqCheck(val, mergeVal) {
			return val, false
		} else {
			modified := !valutil.NilSafeEqCheck(val, baseVal)
			mergeModified := !valutil.NilSafeEqCheck(mergeVal, baseVal)
			switch {
			case modified && mergeModified:
				return nil, true
			case modified:
				return val, false
			default:
				return mergeVal, false
			}
		}

	}

	resultVals := make(row.TaggedValues)

	var isConflict bool
	err = sch.GetNonPKCols().Iter(func(tag uint64, _ schema.Column) (stop bool, err error) {
		var val types.Value
		val, isConflict = processTagFunc(tag)
		resultVals[tag] = val

		return isConflict, nil
	})

	if err != nil {
<<<<<<< HEAD
		return nil, false, false, err
	}

	if isConflict {
		return nil, false, true, nil
=======
		return rowMergeResult{}, err
	}

	if isConflict {
		return rowMergeResult{nil, false, true}, nil
>>>>>>> 7818311e
	}

	tpl := resultVals.NomsTupleForNonPKCols(nbf, sch.GetNonPKCols())
	v, err := tpl.Value(ctx)

	if err != nil {
<<<<<<< HEAD
		return nil, false, false, err
	}

	return v, true, false, nil
}

func keylessRowMerge(ctx context.Context, nbf *types.NomsBinFormat, sch schema.Schema, val, mergeVal, ancVal types.Value) (types.Value, bool, bool, error) {
	// both sides of the merge produced a diff for this key,
	// so we always throw a conflict
	return nil, false, true, nil
=======
		return rowMergeResult{}, err
	}

	return rowMergeResult{v, true, false}, nil
}

func keylessRowMerge(ctx context.Context, nbf *types.NomsBinFormat, sch schema.Schema, val, mergeVal, ancVal types.Value) (rowMergeResult, error) {
	// both sides of the merge produced a diff for this key,
	// so we always throw a conflict
	return rowMergeResult{nil, false, true}, nil
>>>>>>> 7818311e
}

func mergeAutoIncrementValues(ctx context.Context, tbl, otherTbl, resultTbl *doltdb.Table) (*doltdb.Table, error) {
	// only need to check one table, no PK changes yet
	sch, err := tbl.GetSchema(ctx)
	if err != nil {
		return nil, err
	}
	if !schema.HasAutoIncrement(sch) {
		return resultTbl, nil
	}

	autoVal, err := tbl.GetAutoIncrementValue(ctx)
	if err != nil {
		return nil, err
	}
	mergeAutoVal, err := otherTbl.GetAutoIncrementValue(ctx)
	if err != nil {
		return nil, err
	}
	if autoVal < mergeAutoVal {
		autoVal = mergeAutoVal
	}
	return resultTbl.SetAutoIncrementValue(ctx, autoVal)
}

func MergeCommits(ctx context.Context, commit, mergeCommit *doltdb.Commit, opts editor.Options) (*doltdb.RootValue, map[string]*MergeStats, error) {
	ancCommit, err := doltdb.GetCommitAncestor(ctx, commit, mergeCommit)
	if err != nil {
		return nil, nil, err
	}

	ourRoot, err := commit.GetRootValue(ctx)
	if err != nil {
		return nil, nil, err
	}

	theirRoot, err := mergeCommit.GetRootValue(ctx)
	if err != nil {
		return nil, nil, err
	}

	ancRoot, err := ancCommit.GetRootValue(ctx)
	if err != nil {
		return nil, nil, err
	}

	return MergeRoots(ctx, ourRoot, theirRoot, ancRoot, opts)
}

func MergeRoots(ctx context.Context, ourRoot, theirRoot, ancRoot *doltdb.RootValue, opts editor.Options) (*doltdb.RootValue, map[string]*MergeStats, error) {
	tblNames, err := doltdb.UnionTableNames(ctx, ourRoot, theirRoot)

	if err != nil {
		return nil, nil, err
	}

	tblToStats := make(map[string]*MergeStats)

	newRoot := ourRoot

	optsWithFKChecks := opts
	optsWithFKChecks.ForeignKeyChecksDisabled = true

	// Merge tables one at a time. This is done based on name, so will work badly for things like table renames.
	// TODO: merge based on a more durable table identity that persists across renames
	merger := NewMerger(ctx, ourRoot, theirRoot, ancRoot, ourRoot.VRW())
	for _, tblName := range tblNames {
		mergedTable, stats, err := merger.MergeTable(ctx, tblName, opts)
		if err != nil {
			return nil, nil, err
		}

		if mergedTable != nil {
			tblToStats[tblName] = stats

			newRoot, err = newRoot.PutTable(ctx, tblName, mergedTable)
			if err != nil {
				return nil, nil, err
			}
			continue
		}

		newRootHasTable, err := newRoot.HasTable(ctx, tblName)
		if err != nil {
			return nil, nil, err
		}

		if newRootHasTable {
			// Merge root deleted this table
			tblToStats[tblName] = &MergeStats{Operation: TableRemoved}

			newRoot, err = newRoot.RemoveTables(ctx, false, false, tblName)
			if err != nil {
				return nil, nil, err
			}

		} else {
			// This is a deleted table that the merge root still has
			if stats.Operation != TableRemoved {
				panic(fmt.Sprintf("Invalid merge state for table %s. This is a bug.", tblName))
			}
			// Nothing to update, our root already has the table deleted
		}
	}

	mergedFKColl, conflicts, err := ForeignKeysMerge(ctx, newRoot, ourRoot, theirRoot, ancRoot)
	if err != nil {
		return nil, nil, err
	}
	if len(conflicts) > 0 {
		return nil, nil, fmt.Errorf("foreign key conflicts")
	}

	newRoot, err = newRoot.PutForeignKeyCollection(ctx, mergedFKColl)
	if err != nil {
		return nil, nil, err
	}

	newRoot, err = newRoot.UpdateSuperSchemasFromOther(ctx, tblNames, theirRoot)
	if err != nil {
		return nil, nil, err
	}

	newRoot, _, err = AddConstraintViolations(ctx, newRoot, ancRoot, nil)
	if err != nil {
		return nil, nil, err
	}

	err = calculateViolationStats(ctx, newRoot, tblToStats)
	if err != nil {
		return nil, nil, err
	}

	return newRoot, tblToStats, nil
}

func calculateViolationStats(ctx context.Context, root *doltdb.RootValue, tblToStats map[string]*MergeStats) error {

	for tblName, stats := range tblToStats {
		tbl, ok, err := root.GetTable(ctx, tblName)
		if err != nil {
			return err
		}
		if ok {
			cvMap, err := tbl.GetConstraintViolations(ctx)
			if err != nil {
				return err
			}
			stats.ConstraintViolations = int(cvMap.Len())
		}
	}
	return nil
}

// MayHaveConstraintViolations returns whether the given roots may have constraint violations. For example, a fast
// forward merge that does not involve any tables with foreign key constraints or check constraints will not be able
// to generate constraint violations. Unique key constraint violations would be caught during the generation of the
// merged root, therefore it is not a factor for this function.
func MayHaveConstraintViolations(ctx context.Context, ancestor, merged *doltdb.RootValue) (bool, error) {
	ancTables, err := ancestor.MapTableHashes(ctx)
	if err != nil {
		return false, err
	}
	mergedTables, err := merged.MapTableHashes(ctx)
	if err != nil {
		return false, err
	}
	fkColl, err := merged.GetForeignKeyCollection(ctx)
	if err != nil {
		return false, err
	}
	tablesInFks := fkColl.Tables()
	for tblName := range tablesInFks {
		if ancHash, ok := ancTables[tblName]; !ok {
			// If a table used in a foreign key is new then it's treated as a change
			return true, nil
		} else if mergedHash, ok := mergedTables[tblName]; !ok {
			return false, fmt.Errorf("foreign key uses table '%s' but no hash can be found for this table", tblName)
		} else if !ancHash.Equal(mergedHash) {
			return true, nil
		}
	}
	return false, nil
}

func GetTablesInConflict(ctx context.Context, roots doltdb.Roots) (
	workingInConflict, stagedInConflict, headInConflict []string,
	err error,
) {
	headInConflict, err = roots.Head.TablesInConflict(ctx)
	if err != nil {
		return nil, nil, nil, err
	}

	stagedInConflict, err = roots.Staged.TablesInConflict(ctx)
	if err != nil {
		return nil, nil, nil, err
	}

	workingInConflict, err = roots.Working.TablesInConflict(ctx)
	if err != nil {
		return nil, nil, nil, err
	}

	return workingInConflict, stagedInConflict, headInConflict, err
}

func GetTablesWithConstraintViolations(ctx context.Context, roots doltdb.Roots) (
	workingViolations, stagedViolations, headViolations []string,
	err error,
) {
	headViolations, err = roots.Head.TablesWithConstraintViolations(ctx)
	if err != nil {
		return nil, nil, nil, err
	}

	stagedViolations, err = roots.Staged.TablesWithConstraintViolations(ctx)
	if err != nil {
		return nil, nil, nil, err
	}

	workingViolations, err = roots.Working.TablesWithConstraintViolations(ctx)
	if err != nil {
		return nil, nil, nil, err
	}

	return workingViolations, stagedViolations, headViolations, err
}

func GetDocsInConflict(ctx context.Context, workingRoot *doltdb.RootValue, docs doltdocs.Docs) (*diff.DocDiffs, error) {
	return diff.NewDocDiffs(ctx, workingRoot, nil, docs)
}

func MergeWouldStompChanges(ctx context.Context, roots doltdb.Roots, mergeCommit *doltdb.Commit) ([]string, map[string]hash.Hash, error) {
	mergeRoot, err := mergeCommit.GetRootValue(ctx)
	if err != nil {
		return nil, nil, err
	}

	headTableHashes, err := roots.Head.MapTableHashes(ctx)
	if err != nil {
		return nil, nil, err
	}

	workingTableHashes, err := roots.Working.MapTableHashes(ctx)
	if err != nil {
		return nil, nil, err
	}

	mergeTableHashes, err := mergeRoot.MapTableHashes(ctx)
	if err != nil {
		return nil, nil, err
	}

	headWorkingDiffs := diffTableHashes(headTableHashes, workingTableHashes)
	mergedHeadDiffs := diffTableHashes(headTableHashes, mergeTableHashes)

	stompedTables := make([]string, 0, len(headWorkingDiffs))
	for tName, _ := range headWorkingDiffs {
		if _, ok := mergedHeadDiffs[tName]; ok {
			// even if the working changes match the merge changes, don't allow (matches git behavior).
			stompedTables = append(stompedTables, tName)
		}
	}

	return stompedTables, headWorkingDiffs, nil
}

func diffTableHashes(headTableHashes, otherTableHashes map[string]hash.Hash) map[string]hash.Hash {
	diffs := make(map[string]hash.Hash)
	for tName, hh := range headTableHashes {
		if h, ok := otherTableHashes[tName]; ok {
			if h != hh {
				// modification
				diffs[tName] = h
			}
		} else {
			// deletion
			diffs[tName] = hash.Hash{}
		}
	}

	for tName, h := range otherTableHashes {
		if _, ok := headTableHashes[tName]; !ok {
			// addition
			diffs[tName] = h
		}
	}

	return diffs
}<|MERGE_RESOLUTION|>--- conflicted
+++ resolved
@@ -570,10 +570,6 @@
 	return ms, nil
 }
 
-<<<<<<< HEAD
-// returns merged roow, bool indicating if a cell-wise merge was performed, bool indicating a conflict, and error
-type rowMerger func(ctx context.Context, nbf *types.NomsBinFormat, sch schema.Schema, r, mergeRow, baseRow types.Value) (types.Value, bool, bool, error)
-=======
 type rowMergeResult struct {
 	mergedRow    types.Value
 	didCellMerge bool
@@ -581,7 +577,6 @@
 }
 
 type rowMerger func(ctx context.Context, nbf *types.NomsBinFormat, sch schema.Schema, r, mergeRow, baseRow types.Value) (rowMergeResult, error)
->>>>>>> 7818311e
 
 type applicator func(ctx context.Context, sch schema.Schema, tableEditor editor.TableEditor, rowData types.Map, stats *MergeStats, change types.ValueChanged) error
 
@@ -687,11 +682,7 @@
 
 			if !processed {
 				r, mergeRow, ancRow := change.NewValue, mergeChange.NewValue, change.OldValue
-<<<<<<< HEAD
-				mergedRow, didCellMerge, isConflict, err := rowMerge(ctx, vrw.Format(), sch, r, mergeRow, ancRow)
-=======
 				rowMergeResult, err := rowMerge(ctx, vrw.Format(), sch, r, mergeRow, ancRow)
->>>>>>> 7818311e
 				if err != nil {
 					return err
 				}
@@ -708,13 +699,8 @@
 						return err
 					}
 				} else {
-<<<<<<< HEAD
-					vc := types.ValueChanged{ChangeType: change.ChangeType, Key: key, NewValue: mergedRow}
-					if didCellMerge {
-=======
 					vc := types.ValueChanged{ChangeType: change.ChangeType, Key: key, NewValue: rowMergeResult.mergedRow}
 					if rowMergeResult.didCellMerge {
->>>>>>> 7818311e
 						vc.OldValue = r
 					} else {
 						vc.OldValue = ancRow
@@ -990,26 +976,12 @@
 	}
 }
 
-<<<<<<< HEAD
-func nomsPkRowMerge(ctx context.Context, nbf *types.NomsBinFormat, sch schema.Schema, r, mergeRow, baseRow types.Value) (types.Value, bool, bool, error) {
-=======
 // pkRowMerge returns the merged value, if a cell-wise merge was performed, and whether a conflict occurred
-func pkRowMerge(ctx context.Context, nbf *types.NomsBinFormat, sch schema.Schema, r, mergeRow, baseRow types.Value) (rowMergeResult, error) {
->>>>>>> 7818311e
+func nomsPkRowMerge(ctx context.Context, nbf *types.NomsBinFormat, sch schema.Schema, r, mergeRow, baseRow types.Value) (rowMergeResult, error) {
 	var baseVals row.TaggedValues
 	if baseRow == nil {
 		if r.Equals(mergeRow) {
 			// same row added to both
-<<<<<<< HEAD
-			return r, false, false, nil
-		}
-	} else if r == nil && mergeRow == nil {
-		// same row removed from both
-		return nil, false, false, nil
-	} else if r == nil || mergeRow == nil {
-		// removed from one and modified in another
-		return nil, false, true, nil
-=======
 			return rowMergeResult{r, false, false}, nil
 		}
 	} else if r == nil && mergeRow == nil {
@@ -1018,36 +990,23 @@
 	} else if r == nil || mergeRow == nil {
 		// removed from one and modified in another
 		return rowMergeResult{nil, false, true}, nil
->>>>>>> 7818311e
 	} else {
 		var err error
 		baseVals, err = row.ParseTaggedValues(baseRow.(types.Tuple))
 
 		if err != nil {
-<<<<<<< HEAD
-			return nil, false, false, err
-=======
 			return rowMergeResult{}, err
->>>>>>> 7818311e
 		}
 	}
 
 	rowVals, err := row.ParseTaggedValues(r.(types.Tuple))
 	if err != nil {
-<<<<<<< HEAD
-		return nil, false, false, err
-=======
 		return rowMergeResult{}, err
->>>>>>> 7818311e
 	}
 
 	mergeVals, err := row.ParseTaggedValues(mergeRow.(types.Tuple))
 	if err != nil {
-<<<<<<< HEAD
-		return nil, false, false, err
-=======
 		return rowMergeResult{}, err
->>>>>>> 7818311e
 	}
 
 	processTagFunc := func(tag uint64) (resultVal types.Value, isConflict bool) {
@@ -1084,37 +1043,17 @@
 	})
 
 	if err != nil {
-<<<<<<< HEAD
-		return nil, false, false, err
-	}
-
-	if isConflict {
-		return nil, false, true, nil
-=======
 		return rowMergeResult{}, err
 	}
 
 	if isConflict {
 		return rowMergeResult{nil, false, true}, nil
->>>>>>> 7818311e
 	}
 
 	tpl := resultVals.NomsTupleForNonPKCols(nbf, sch.GetNonPKCols())
 	v, err := tpl.Value(ctx)
 
 	if err != nil {
-<<<<<<< HEAD
-		return nil, false, false, err
-	}
-
-	return v, true, false, nil
-}
-
-func keylessRowMerge(ctx context.Context, nbf *types.NomsBinFormat, sch schema.Schema, val, mergeVal, ancVal types.Value) (types.Value, bool, bool, error) {
-	// both sides of the merge produced a diff for this key,
-	// so we always throw a conflict
-	return nil, false, true, nil
-=======
 		return rowMergeResult{}, err
 	}
 
@@ -1125,7 +1064,6 @@
 	// both sides of the merge produced a diff for this key,
 	// so we always throw a conflict
 	return rowMergeResult{nil, false, true}, nil
->>>>>>> 7818311e
 }
 
 func mergeAutoIncrementValues(ctx context.Context, tbl, otherTbl, resultTbl *doltdb.Table) (*doltdb.Table, error) {
