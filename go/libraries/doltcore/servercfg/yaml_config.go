// Copyright 2020 Dolthub, Inc.
//
// Licensed under the Apache License, Version 2.0 (the "License");
// you may not use this file except in compliance with the License.
// You may obtain a copy of the License at
//
//     http://www.apache.org/licenses/LICENSE-2.0
//
// Unless required by applicable law or agreed to in writing, software
// distributed under the License is distributed on an "AS IS" BASIS,
// WITHOUT WARRANTIES OR CONDITIONS OF ANY KIND, either express or implied.
// See the License for the specific language governing permissions and
// limitations under the License.

package servercfg

import (
	"fmt"
	"path/filepath"
	"strings"
	"unicode"
	"unicode/utf8"

	"gopkg.in/yaml.v2"

	"github.com/dolthub/dolt/go/libraries/utils/filesys"
)

func nillableStrPtr(s string) *string {
	if s == "" {
		return nil
	}
	return &s
}

func nillableBoolPtr(b bool) *bool {
	if b == false {
		return nil
	}
	return &b
}

func nillableIntPtr(n int) *int {
	if n == 0 {
		return nil
	}
	return &n
}

// BehaviorYAMLConfig contains server configuration regarding how the server should behave
type BehaviorYAMLConfig struct {
	ReadOnly   *bool `yaml:"read_only,omitempty"`
	AutoCommit *bool `yaml:"autocommit,omitempty"`
	// PersistenceBehavior is unused, but still present to prevent breaking any YAML configs that still use it.
	PersistenceBehavior *string `yaml:"persistence_behavior,omitempty"`
	// Disable processing CLIENT_MULTI_STATEMENTS support on the
	// sql server.  Dolt's handling of CLIENT_MULTI_STATEMENTS is currently
	// broken. If a client advertises to support it (mysql cli client
	// does), and then sends statements that contain embedded unquoted ';'s
	// (such as a CREATE TRIGGER), then those incoming queries will be
	// misprocessed.
	DisableClientMultiStatements *bool `yaml:"disable_client_multi_statements,omitempty"`
	// DoltTransactionCommit enables the @@dolt_transaction_commit system variable, which
	// automatically creates a Dolt commit when any SQL transaction is committed.
	DoltTransactionCommit *bool `yaml:"dolt_transaction_commit,omitempty"`

	EventSchedulerStatus *string `yaml:"event_scheduler,omitempty" minver:"1.17.0"`
}

// UserYAMLConfig contains server configuration regarding the user account clients must use to connect
type UserYAMLConfig struct {
	Name     *string `yaml:"name,omitempty"`
	Password *string `yaml:"password,omitempty"`
}

// ListenerYAMLConfig contains information on the network connection that the server will open
type ListenerYAMLConfig struct {
	HostStr            *string `yaml:"host,omitempty"`
	PortNumber         *int    `yaml:"port,omitempty"`
	MaxConnections     *uint64 `yaml:"max_connections,omitempty"`
	ReadTimeoutMillis  *uint64 `yaml:"read_timeout_millis,omitempty"`
	WriteTimeoutMillis *uint64 `yaml:"write_timeout_millis,omitempty"`
	// TLSKey is a file system path to an unencrypted private TLS key in PEM format.
	TLSKey *string `yaml:"tls_key,omitempty"`
	// TLSCert is a file system path to a TLS certificate chain in PEM format.
	TLSCert *string `yaml:"tls_cert,omitempty"`
	// RequireSecureTransport can enable a mode where non-TLS connections are turned away.
	RequireSecureTransport *bool `yaml:"require_secure_transport,omitempty"`
	// AllowCleartextPasswords enables use of cleartext passwords.
	AllowCleartextPasswords *bool `yaml:"allow_cleartext_passwords,omitempty"`
	// Socket is unix socket file path
	Socket *string `yaml:"socket,omitempty"`
}

// PerformanceYAMLConfig contains configuration parameters for performance tweaking
type PerformanceYAMLConfig struct {
	// QueryParallelism is deprecated but still present to prevent breaking YAML config that still uses it
	QueryParallelism *int `yaml:"query_parallelism,omitempty"`
}

type MetricsYAMLConfig struct {
	Labels map[string]string `yaml:"labels"`
	Host   *string           `yaml:"host,omitempty"`
	Port   *int              `yaml:"port,omitempty"`
}

type RemotesapiYAMLConfig struct {
	Port_     *int  `yaml:"port,omitempty"`
	ReadOnly_ *bool `yaml:"read_only,omitempty" minver:"1.30.5"`
}

func (r RemotesapiYAMLConfig) Port() int {
	return *r.Port_
}

func (r RemotesapiYAMLConfig) ReadOnly() bool {
	return *r.ReadOnly_
}

type UserSessionVars struct {
	Name string                 `yaml:"name"`
	Vars map[string]interface{} `yaml:"vars"`
}

// YAMLConfig is a ServerConfig implementation which is read from a yaml file
type YAMLConfig struct {
	LogLevelStr       *string                `yaml:"log_level,omitempty"`
	MaxQueryLenInLogs *int                   `yaml:"max_logged_query_len,omitempty"`
	EncodeLoggedQuery *bool                  `yaml:"encode_logged_query,omitempty"`
	BehaviorConfig    BehaviorYAMLConfig     `yaml:"behavior,omitempty"`
	UserConfig        UserYAMLConfig         `yaml:"user,omitempty"`
	ListenerConfig    ListenerYAMLConfig     `yaml:"listener,omitempty"`
	PerformanceConfig *PerformanceYAMLConfig `yaml:"performance,omitempty"`
	DataDirStr        *string                `yaml:"data_dir,omitempty"`
	CfgDirStr         *string                `yaml:"cfg_dir,omitempty"`
	RemotesapiConfig  RemotesapiYAMLConfig   `yaml:"remotesapi,omitempty"`
	PrivilegeFile     *string                `yaml:"privilege_file,omitempty"`
	BranchControlFile *string                `yaml:"branch_control_file,omitempty"`
	// TODO: Rename to UserVars_
<<<<<<< HEAD
	Vars            []UserSessionVars      `yaml:"user_session_vars"`
	SystemVars_     map[string]interface{} `yaml:"system_variables,omitempty" minver:"1.11.1"`
	Jwks            []JwksConfig          `yaml:"jwks"`
=======
	Vars            []UserSessionVars      `yaml:"user_session_vars,omitempty"`
	SystemVars_     map[string]interface{} `yaml:"system_variables" minver:"1.11.1"`
	Jwks            []JwksConfig           `yaml:"jwks"`
>>>>>>> 51448681
	GoldenMysqlConn *string                `yaml:"golden_mysql_conn,omitempty"`
	MetricsConfig   MetricsYAMLConfig      `yaml:"metrics,omitempty"`
	ClusterCfg      *ClusterYAMLConfig     `yaml:"cluster,omitempty"`
}

var _ ServerConfig = YAMLConfig{}
var _ ValidatingServerConfig = YAMLConfig{}
var _ WritableServerConfig = &YAMLConfig{}

func NewYamlConfig(configFileData []byte) (*YAMLConfig, error) {
	var cfg YAMLConfig
	err := yaml.UnmarshalStrict(configFileData, &cfg)
	if cfg.LogLevelStr != nil {
		loglevel := strings.ToLower(*cfg.LogLevelStr)
		cfg.LogLevelStr = &loglevel
	}
	return &cfg, err
}

// YamlConfigFromFile returns server config variables with values defined in yaml file.
func YamlConfigFromFile(fs filesys.Filesys, path string) (ServerConfig, error) {
	data, err := fs.ReadFile(path)
	if err != nil {
		return nil, fmt.Errorf("Failed to read file '%s'. Error: %s", path, err.Error())
	}

	cfg, err := NewYamlConfig(data)
	if err != nil {
		return nil, fmt.Errorf("Failed to parse yaml file '%s'. Error: %s", path, err.Error())
	}

	return cfg, nil
}

func ServerConfigAsYAMLConfig(cfg ServerConfig) *YAMLConfig {
	systemVars := cfg.SystemVars()
	return &YAMLConfig{
		LogLevelStr:       ptr(string(cfg.LogLevel())),
		MaxQueryLenInLogs: nillableIntPtr(cfg.MaxLoggedQueryLen()),
		EncodeLoggedQuery: nillableBoolPtr(cfg.ShouldEncodeLoggedQuery()),
		BehaviorConfig: BehaviorYAMLConfig{
			ReadOnly:                     ptr(cfg.ReadOnly()),
			AutoCommit:                   ptr(cfg.AutoCommit()),
			DisableClientMultiStatements: ptr(cfg.DisableClientMultiStatements()),
			DoltTransactionCommit:        ptr(cfg.DoltTransactionCommit()),
			EventSchedulerStatus:         ptr(cfg.EventSchedulerStatus()),
		},
		UserConfig: UserYAMLConfig{
			Name:     ptr(cfg.User()),
			Password: ptr(cfg.Password()),
		},
		ListenerConfig: ListenerYAMLConfig{
			HostStr:                 ptr(cfg.Host()),
			PortNumber:              ptr(cfg.Port()),
			MaxConnections:          ptr(cfg.MaxConnections()),
			ReadTimeoutMillis:       ptr(cfg.ReadTimeout()),
			WriteTimeoutMillis:      ptr(cfg.WriteTimeout()),
			TLSKey:                  nillableStrPtr(cfg.TLSKey()),
			TLSCert:                 nillableStrPtr(cfg.TLSCert()),
			RequireSecureTransport:  nillableBoolPtr(cfg.RequireSecureTransport()),
			AllowCleartextPasswords: nillableBoolPtr(cfg.AllowCleartextPasswords()),
			Socket:                  nillableStrPtr(cfg.Socket()),
		},
		DataDirStr: ptr(cfg.DataDir()),
		CfgDirStr:  ptr(cfg.CfgDir()),
		MetricsConfig: MetricsYAMLConfig{
			Labels: cfg.MetricsLabels(),
			Host:   nillableStrPtr(cfg.MetricsHost()),
			Port:   ptr(cfg.MetricsPort()),
		},
		RemotesapiConfig: RemotesapiYAMLConfig{
			Port_:     cfg.RemotesapiPort(),
			ReadOnly_: cfg.RemotesapiReadOnly(),
		},
		ClusterCfg:        clusterConfigAsYAMLConfig(cfg.ClusterConfig()),
		PrivilegeFile:     ptr(cfg.PrivilegeFilePath()),
		BranchControlFile: ptr(cfg.BranchControlFilePath()),
		SystemVars_:       systemVars,
		Vars:              cfg.UserVars(),
		Jwks:              cfg.JwksConfig(),
	}
}

func clusterConfigAsYAMLConfig(config ClusterConfig) *ClusterYAMLConfig {
	if config == nil {
		return nil
	}

	return &ClusterYAMLConfig{
		StandbyRemotes_: nil,
		BootstrapRole_:  config.BootstrapRole(),
		BootstrapEpoch_: config.BootstrapEpoch(),
		RemotesAPI: ClusterRemotesAPIYAMLConfig{
			Addr_:      config.RemotesAPIConfig().Address(),
			Port_:      config.RemotesAPIConfig().Port(),
			TLSKey_:    config.RemotesAPIConfig().TLSKey(),
			TLSCert_:   config.RemotesAPIConfig().TLSCert(),
			TLSCA_:     config.RemotesAPIConfig().TLSCA(),
			URLMatches: config.RemotesAPIConfig().ServerNameURLMatches(),
			DNSMatches: config.RemotesAPIConfig().ServerNameDNSMatches(),
		},
	}
}

// ServerConfigSetValuesAsYAMLConfig returns a YAMLConfig containing only values
// that were explicitly set in the given ServerConfig.
func ServerConfigSetValuesAsYAMLConfig(cfg ServerConfig) *YAMLConfig {
	systemVars := cfg.SystemVars()

	return &YAMLConfig{
		LogLevelStr:       zeroIf(ptr(string(cfg.LogLevel())), !cfg.ValueSet(LogLevelKey)),
		MaxQueryLenInLogs: zeroIf(ptr(cfg.MaxLoggedQueryLen()), !cfg.ValueSet(MaxLoggedQueryLenKey)),
		EncodeLoggedQuery: zeroIf(ptr(cfg.ShouldEncodeLoggedQuery()), !cfg.ValueSet(ShouldEncodeLoggedQueryKey)),
		BehaviorConfig: BehaviorYAMLConfig{
			ReadOnly:                     zeroIf(ptr(cfg.ReadOnly()), !cfg.ValueSet(ReadOnlyKey)),
			AutoCommit:                   zeroIf(ptr(cfg.AutoCommit()), !cfg.ValueSet(AutoCommitKey)),
			DisableClientMultiStatements: zeroIf(ptr(cfg.DisableClientMultiStatements()), !cfg.ValueSet(DisableClientMultiStatementsKey)),
			DoltTransactionCommit:        zeroIf(ptr(cfg.DoltTransactionCommit()), !cfg.ValueSet(DoltTransactionCommitKey)),
			EventSchedulerStatus:         zeroIf(ptr(cfg.EventSchedulerStatus()), !cfg.ValueSet(EventSchedulerKey)),
		},
		UserConfig: UserYAMLConfig{
			Name:     zeroIf(ptr(cfg.User()), !cfg.ValueSet(UserKey)),
			Password: zeroIf(ptr(cfg.Password()), !cfg.ValueSet(PasswordKey)),
		},
		ListenerConfig: ListenerYAMLConfig{
			HostStr:                 zeroIf(ptr(cfg.Host()), !cfg.ValueSet(HostKey)),
			PortNumber:              zeroIf(ptr(cfg.Port()), !cfg.ValueSet(PortKey)),
			MaxConnections:          zeroIf(ptr(cfg.MaxConnections()), !cfg.ValueSet(MaxConnectionsKey)),
			ReadTimeoutMillis:       zeroIf(ptr(cfg.ReadTimeout()), !cfg.ValueSet(ReadTimeoutKey)),
			WriteTimeoutMillis:      zeroIf(ptr(cfg.WriteTimeout()), !cfg.ValueSet(WriteTimeoutKey)),
			TLSKey:                  zeroIf(ptr(cfg.TLSKey()), !cfg.ValueSet(TLSKeyKey)),
			TLSCert:                 zeroIf(ptr(cfg.TLSCert()), !cfg.ValueSet(TLSCertKey)),
			RequireSecureTransport:  zeroIf(ptr(cfg.RequireSecureTransport()), !cfg.ValueSet(RequireSecureTransportKey)),
			AllowCleartextPasswords: zeroIf(ptr(cfg.AllowCleartextPasswords()), !cfg.ValueSet(AllowCleartextPasswordsKey)),
			Socket:                  zeroIf(ptr(cfg.Socket()), !cfg.ValueSet(SocketKey)),
		},
		DataDirStr: zeroIf(ptr(cfg.DataDir()), !cfg.ValueSet(DataDirKey)),
		CfgDirStr:  zeroIf(ptr(cfg.CfgDir()), !cfg.ValueSet(CfgDirKey)),
		MetricsConfig: MetricsYAMLConfig{
			Labels: zeroIf(cfg.MetricsLabels(), !cfg.ValueSet(MetricsLabelsKey)),
			Host:   zeroIf(ptr(cfg.MetricsHost()), !cfg.ValueSet(MetricsHostKey)),
			Port:   zeroIf(ptr(cfg.MetricsPort()), !cfg.ValueSet(MetricsPortKey)),
		},
		RemotesapiConfig: RemotesapiYAMLConfig{
			Port_:     zeroIf(cfg.RemotesapiPort(), !cfg.ValueSet(RemotesapiPortKey)),
			ReadOnly_: zeroIf(cfg.RemotesapiReadOnly(), !cfg.ValueSet(RemotesapiReadOnlyKey)),
		},
		ClusterCfg:        zeroIf(clusterConfigAsYAMLConfig(cfg.ClusterConfig()), !cfg.ValueSet(ClusterConfigKey)),
		PrivilegeFile:     zeroIf(ptr(cfg.PrivilegeFilePath()), !cfg.ValueSet(PrivilegeFilePathKey)),
		BranchControlFile: zeroIf(ptr(cfg.BranchControlFilePath()), !cfg.ValueSet(BranchControlFilePathKey)),
		SystemVars_:       zeroIf(systemVars, !cfg.ValueSet(SystemVarsKey)),
		Vars:              zeroIf(cfg.UserVars(), !cfg.ValueSet(UserVarsKey)),
		Jwks:              zeroIf(cfg.JwksConfig(), !cfg.ValueSet(JwksConfigKey)),
	}
}

func zeroIf[T any](val T, condition bool) T {
	if condition {
		var zero T
		return zero
	}
	return val
}

// String returns the YAML representation of the config
func (cfg YAMLConfig) String() string {
	data, err := yaml.Marshal(cfg)

	if err != nil {
		return "Failed to marshal as yaml: " + err.Error()
	}

	unformatted := string(data)

	// format the yaml to be easier to read.
	lines := strings.Split(unformatted, "\n")

	var formatted []string
	formatted = append(formatted, lines[0])
	for i := 1; i < len(lines); i++ {
		if len(lines[i]) == 0 {
			continue
		}

		r, _ := utf8.DecodeRuneInString(lines[i])
		if !unicode.IsSpace(r) && r != '-' {
			formatted = append(formatted, "")
		}

		formatted = append(formatted, lines[i])
	}

	result := strings.Join(formatted, "\n")
	return result
}

// VerboseString behaves like String, but includes commented-out placeholders for empty fields instead of omitting them.
func (cfg YAMLConfig) VerboseString() string {
	withPlaceholders := cfg.withPlaceholdersFilledIn()

	return commentYAMLDiffs(cfg.String(), withPlaceholders.String())
}

// withPlaceholdersFilledIn returns the config with placeholder values in place of nil values.
//
// The placeholder value for a field will be its default value if one exists, or an arbitrary
// example value if no default exists. Deprecated or unused fields will not be given placeholder values.
//
// The config generated by this function should only be used to produce example values for
// commented-out YAML fields, and shouldn't be used to actually configure anything.
func (cfg YAMLConfig) withPlaceholdersFilledIn() YAMLConfig {
	withPlaceholders := cfg.withDefaultsFilledIn()

	if withPlaceholders.BehaviorConfig.DisableClientMultiStatements == nil {
		withPlaceholders.BehaviorConfig.DisableClientMultiStatements = ptr(false)
	}
	if withPlaceholders.BehaviorConfig.EventSchedulerStatus == nil {
		withPlaceholders.BehaviorConfig.EventSchedulerStatus = ptr("OFF")
	}

	if withPlaceholders.ListenerConfig.TLSKey == nil {
		withPlaceholders.ListenerConfig.TLSKey = ptr("key.pem")
	}
	if withPlaceholders.ListenerConfig.TLSCert == nil {
		withPlaceholders.ListenerConfig.TLSCert = ptr("cert.pem")
	}
	if withPlaceholders.ListenerConfig.RequireSecureTransport == nil {
		withPlaceholders.ListenerConfig.RequireSecureTransport = ptr(false)
	}
	if withPlaceholders.ListenerConfig.Socket == nil {
		withPlaceholders.ListenerConfig.Socket = ptr(DefaultUnixSocketFilePath)
	}

	if withPlaceholders.MetricsConfig.Labels == nil {
		withPlaceholders.MetricsConfig.Labels = map[string]string{}
	}
	if withPlaceholders.MetricsConfig.Host == nil {
		withPlaceholders.MetricsConfig.Host = ptr("localhost")
	}
	if withPlaceholders.MetricsConfig.Port == nil {
		withPlaceholders.MetricsConfig.Port = ptr(9091)
	}

	if withPlaceholders.RemotesapiConfig.Port_ == nil {
		withPlaceholders.RemotesapiConfig.Port_ = ptr(8000)
	}
	if withPlaceholders.RemotesapiConfig.ReadOnly_ == nil {
		withPlaceholders.RemotesapiConfig.ReadOnly_ = ptr(false)
	}

	if withPlaceholders.ClusterCfg == nil {
		withPlaceholders.ClusterCfg = &ClusterYAMLConfig{
			StandbyRemotes_: []StandbyRemoteYAMLConfig{
				{
					Name_:              "standby_replica_one",
					RemoteURLTemplate_: "https://standby_replica_one.svc.cluster.local:50051/{database}",
				},
				{
					Name_:              "standby_replica_two",
					RemoteURLTemplate_: "https://standby_replica_two.svc.cluster.local:50051/{database}",
				},
			},
			BootstrapRole_:  "primary",
			BootstrapEpoch_: 1,
			RemotesAPI: ClusterRemotesAPIYAMLConfig{
				Addr_:    "127.0.0.1",
				Port_:    50051,
				TLSKey_:  "remotesapi_key.pem",
				TLSCert_: "remotesapi_chain.pem",
				TLSCA_:   "standby_cas.pem",
				URLMatches: []string{
					"https://standby_replica_one.svc.cluster.local",
					"https://standby_replica_two.svc.cluster.local",
				},
				DNSMatches: []string{
					"standby_replica_one.svc.cluster.local",
					"standby_replica_two.svc.cluster.local",
				},
			},
		}
	}

	if withPlaceholders.Vars == nil {
		withPlaceholders.Vars = []UserSessionVars{
			{
				Name: "root",
				Vars: map[string]interface{}{
					"dolt_show_system_tables": 1,
					"dolt_log_level":          "warn",
				},
			},
		}
	}

	if withPlaceholders.SystemVars_ == nil {
		withPlaceholders.SystemVars_ = map[string]interface{}{
			"dolt_transaction_commit": 1,
			"dolt_log_level":          "info",
		}
	}

	if len(withPlaceholders.Jwks) == 0 {
		withPlaceholders.Jwks = []JwksConfig{}
	}

	return withPlaceholders
}

// withDefaultsFilledIn returns the config with default values in place of nil values.
func (cfg YAMLConfig) withDefaultsFilledIn() YAMLConfig {
	defaults := defaultServerConfigYAML()
	withDefaults := cfg

	if withDefaults.LogLevelStr == nil {
		withDefaults.LogLevelStr = defaults.LogLevelStr
	}
	if withDefaults.MaxQueryLenInLogs == nil {
		withDefaults.MaxQueryLenInLogs = defaults.MaxQueryLenInLogs
	}
	if withDefaults.EncodeLoggedQuery == nil {
		withDefaults.EncodeLoggedQuery = defaults.EncodeLoggedQuery
	}

	if withDefaults.BehaviorConfig.ReadOnly == nil {
		withDefaults.BehaviorConfig.ReadOnly = defaults.BehaviorConfig.ReadOnly
	}
	if withDefaults.BehaviorConfig.AutoCommit == nil {
		withDefaults.BehaviorConfig.AutoCommit = defaults.BehaviorConfig.AutoCommit
	}
	if withDefaults.BehaviorConfig.DoltTransactionCommit == nil {
		withDefaults.BehaviorConfig.DoltTransactionCommit = defaults.BehaviorConfig.DoltTransactionCommit
	}

	if withDefaults.UserConfig.Name == nil {
		withDefaults.UserConfig.Name = defaults.UserConfig.Name
	}
	if withDefaults.UserConfig.Password == nil {
		withDefaults.UserConfig.Password = defaults.UserConfig.Password
	}

	if withDefaults.ListenerConfig.HostStr == nil {
		withDefaults.ListenerConfig.HostStr = defaults.ListenerConfig.HostStr
	}
	if withDefaults.ListenerConfig.PortNumber == nil {
		withDefaults.ListenerConfig.PortNumber = defaults.ListenerConfig.PortNumber
	}
	if withDefaults.ListenerConfig.MaxConnections == nil {
		withDefaults.ListenerConfig.MaxConnections = defaults.ListenerConfig.MaxConnections
	}
	if withDefaults.ListenerConfig.ReadTimeoutMillis == nil {
		withDefaults.ListenerConfig.ReadTimeoutMillis = defaults.ListenerConfig.ReadTimeoutMillis
	}
	if withDefaults.ListenerConfig.WriteTimeoutMillis == nil {
		withDefaults.ListenerConfig.WriteTimeoutMillis = defaults.ListenerConfig.WriteTimeoutMillis
	}
	if withDefaults.ListenerConfig.AllowCleartextPasswords == nil {
		withDefaults.ListenerConfig.AllowCleartextPasswords = defaults.ListenerConfig.AllowCleartextPasswords
	}

	if withDefaults.DataDirStr == nil {
		withDefaults.DataDirStr = defaults.DataDirStr
	}
	if withDefaults.CfgDirStr == nil {
		withDefaults.CfgDirStr = defaults.CfgDirStr
	}
	if withDefaults.PrivilegeFile == nil {
		withDefaults.PrivilegeFile = defaults.PrivilegeFile
	}
	if withDefaults.BranchControlFile == nil {
		withDefaults.BranchControlFile = defaults.BranchControlFile
	}

	return withDefaults
}

// commentYAMLDiffs takes YAML-formatted strings |a| and |b| and returns a YAML-formatted string
// containing all of the lines in |a|, along with comments containing all of the lines in |b| that are not in |a|.
//
// Assumes all lines in |a| appear in |b|, with the same relative ordering.
func commentYAMLDiffs(a, b string) string {
	linesA := strings.Split(a, "\n")
	linesB := strings.Split(b, "\n")

	aIdx := 0
	for bIdx := range linesB {
		if aIdx >= len(linesA) || linesA[aIdx] != linesB[bIdx] {
			withoutSpace := strings.TrimSpace(linesB[bIdx])
			if len(withoutSpace) > 0 {
				space := linesB[bIdx][:len(linesB[bIdx])-len(withoutSpace)]
				linesB[bIdx] = space + "# " + withoutSpace
			}
		} else {
			aIdx++
		}
	}

	return strings.Join(linesB, "\n")
}

// Host returns the domain that the server will run on. Accepts an IPv4 or IPv6 address, in addition to localhost.
func (cfg YAMLConfig) Host() string {
	if cfg.ListenerConfig.HostStr == nil {
		return DefaultHost
	}

	return *cfg.ListenerConfig.HostStr
}

// Port returns the port that the server will run on. The valid range is [1024, 65535].
func (cfg YAMLConfig) Port() int {
	if cfg.ListenerConfig.PortNumber == nil {
		return DefaultPort
	}

	return *cfg.ListenerConfig.PortNumber
}

// ReadTimeout returns the read timeout in milliseconds.
func (cfg YAMLConfig) ReadTimeout() uint64 {
	if cfg.ListenerConfig.ReadTimeoutMillis == nil {
		return DefaultTimeout
	}

	return *cfg.ListenerConfig.ReadTimeoutMillis
}

// WriteTimeout returns the write timeout in milliseconds.
func (cfg YAMLConfig) WriteTimeout() uint64 {
	if cfg.ListenerConfig.WriteTimeoutMillis == nil {
		return DefaultTimeout
	}

	return *cfg.ListenerConfig.WriteTimeoutMillis
}

// User returns the username that connecting clients must use.
func (cfg YAMLConfig) User() string {
	if cfg.UserConfig.Name == nil {
		return DefaultUser
	}

	return *cfg.UserConfig.Name
}

func (cfg *YAMLConfig) SetUserName(s string) {
	cfg.UserConfig.Name = &s
}

func (cfg *YAMLConfig) SetPassword(s string) {
	cfg.UserConfig.Password = &s
}

// Password returns the password that connecting clients must use.
func (cfg YAMLConfig) Password() string {
	if cfg.UserConfig.Password == nil {
		return DefaultPass
	}

	return *cfg.UserConfig.Password
}

// ReadOnly returns whether the server will only accept read statements or all statements.
func (cfg YAMLConfig) ReadOnly() bool {
	if cfg.BehaviorConfig.ReadOnly == nil {
		return DefaultReadOnly
	}

	return *cfg.BehaviorConfig.ReadOnly
}

// AutoCommit defines the value of the @@autocommit session variable used on every connection
func (cfg YAMLConfig) AutoCommit() bool {
	if cfg.BehaviorConfig.AutoCommit == nil {
		return DefaultAutoCommit
	}

	return *cfg.BehaviorConfig.AutoCommit
}

// DoltTransactionCommit defines the value of the @@dolt_transaction_commit session variable that enables Dolt
// commits to be automatically created when a SQL transaction is committed.
func (cfg YAMLConfig) DoltTransactionCommit() bool {
	if cfg.BehaviorConfig.DoltTransactionCommit == nil {
		return DefaultDoltTransactionCommit
	}

	return *cfg.BehaviorConfig.DoltTransactionCommit
}

// LogLevel returns the level of logging that the server will use.
func (cfg YAMLConfig) LogLevel() LogLevel {
	if cfg.LogLevelStr == nil {
		return DefaultLogLevel
	}

	return LogLevel(*cfg.LogLevelStr)
}

// MaxConnections returns the maximum number of simultaneous connections the server will allow.  The default is 1
func (cfg YAMLConfig) MaxConnections() uint64 {
	if cfg.ListenerConfig.MaxConnections == nil {
		return DefaultMaxConnections
	}

	return *cfg.ListenerConfig.MaxConnections
}

// DisableClientMultiStatements returns true if the server should run in a mode
// where the CLIENT_MULTI_STATEMENTS option are ignored and every incoming
// ComQuery packet is assumed to be a standalone query.
func (cfg YAMLConfig) DisableClientMultiStatements() bool {
	if cfg.BehaviorConfig.DisableClientMultiStatements == nil {
		return false
	}

	return *cfg.BehaviorConfig.DisableClientMultiStatements
}

// MetricsLabels returns labels that are applied to all prometheus metrics
func (cfg YAMLConfig) MetricsLabels() map[string]string {
	if cfg.MetricsConfig.Labels != nil {
		return cfg.MetricsConfig.Labels
	}
	return nil
}

func (cfg YAMLConfig) MetricsHost() string {
	if cfg.MetricsConfig.Host == nil {
		return DefaultMetricsHost
	}

	return *cfg.MetricsConfig.Host
}

func (cfg YAMLConfig) MetricsPort() int {
	if cfg.MetricsConfig.Host == nil {
		return DefaultMetricsPort
	}
	if cfg.MetricsConfig.Port == nil {
		return DefaultMetricsPort
	}

	return *cfg.MetricsConfig.Port
}

func (cfg YAMLConfig) RemotesapiPort() *int {
	return cfg.RemotesapiConfig.Port_
}

func (cfg YAMLConfig) RemotesapiReadOnly() *bool {
	return cfg.RemotesapiConfig.ReadOnly_
}

// PrivilegeFilePath returns the path to the file which contains all needed privilege information in the form of a
// JSON string.
func (cfg YAMLConfig) PrivilegeFilePath() string {
	if cfg.PrivilegeFile != nil {
		return *cfg.PrivilegeFile
	}
	return filepath.Join(cfg.CfgDir(), DefaultPrivilegeFilePath)
}

// BranchControlFilePath returns the path to the file which contains the branch control permissions.
func (cfg YAMLConfig) BranchControlFilePath() string {
	if cfg.BranchControlFile != nil {
		return *cfg.BranchControlFile
	}
	return filepath.Join(cfg.CfgDir(), DefaultBranchControlFilePath)
}

// UserVars is an array containing user specific session variables
func (cfg YAMLConfig) UserVars() []UserSessionVars {
	if cfg.Vars != nil {
		return cfg.Vars
	}

	return nil
}

func (cfg YAMLConfig) SystemVars() map[string]interface{} {
	if cfg.SystemVars_ == nil {
		return map[string]interface{}{}
	}

	return cfg.SystemVars_
}

// wksConfig is JSON Web Key Set config, and used to validate a user authed with a jwt (JSON Web Token).
func (cfg YAMLConfig) JwksConfig() []JwksConfig {
	if cfg.Jwks != nil {
		return cfg.Jwks
	}
	return nil
}

func (cfg YAMLConfig) AllowCleartextPasswords() bool {
	if cfg.ListenerConfig.AllowCleartextPasswords == nil {
		return DefaultAllowCleartextPasswords
	}
	return *cfg.ListenerConfig.AllowCleartextPasswords
}

// TLSKey returns a path to the servers PEM-encoded private TLS key. "" if there is none.
func (cfg YAMLConfig) TLSKey() string {
	if cfg.ListenerConfig.TLSKey == nil {
		return ""
	}
	return *cfg.ListenerConfig.TLSKey
}

// TLSCert returns a path to the servers PEM-encoded TLS certificate chain. "" if there is none.
func (cfg YAMLConfig) TLSCert() string {
	if cfg.ListenerConfig.TLSCert == nil {
		return ""
	}
	return *cfg.ListenerConfig.TLSCert
}

// RequireSecureTransport is true if the server should reject non-TLS connections.
func (cfg YAMLConfig) RequireSecureTransport() bool {
	if cfg.ListenerConfig.RequireSecureTransport == nil {
		return false
	}
	return *cfg.ListenerConfig.RequireSecureTransport
}

// MaxLoggedQueryLen is the max length of queries written to the logs.  Queries longer than this number are truncated.
// If this value is 0 then the query is not truncated and will be written to the logs in its entirety.  If the value
// is less than 0 then the queries will be omitted from the logs completely
func (cfg YAMLConfig) MaxLoggedQueryLen() int {
	if cfg.MaxQueryLenInLogs == nil {
		return DefaultMaxLoggedQueryLen
	}

	return *cfg.MaxQueryLenInLogs
}

func (cfg YAMLConfig) ShouldEncodeLoggedQuery() bool {
	if cfg.EncodeLoggedQuery == nil {
		return DefaultEncodeLoggedQuery
	}

	return *cfg.EncodeLoggedQuery
}

// DataDir is the path to a directory to use as the data dir, both to create new databases and locate existing ones.
func (cfg YAMLConfig) DataDir() string {
	if cfg.DataDirStr != nil {
		return *cfg.DataDirStr
	}
	return DefaultDataDir
}

// CfgDir is the path to a directory to use to store the dolt configuration files.
func (cfg YAMLConfig) CfgDir() string {
	if cfg.CfgDirStr != nil {
		return *cfg.CfgDirStr
	}
	return filepath.Join(cfg.DataDir(), DefaultCfgDir)
}

// Socket is a path to the unix socket file
func (cfg YAMLConfig) Socket() string {
	if cfg.ListenerConfig.Socket == nil {
		return ""
	}
	// if defined but empty -> default
	if *cfg.ListenerConfig.Socket == "" {
		return DefaultUnixSocketFilePath
	}
	return *cfg.ListenerConfig.Socket
}

func (cfg YAMLConfig) GoldenMysqlConnectionString() (s string) {
	if cfg.GoldenMysqlConn != nil {
		s = *cfg.GoldenMysqlConn
	}
	return
}

func (cfg YAMLConfig) ClusterConfig() ClusterConfig {
	if cfg.ClusterCfg == nil {
		return nil
	}
	return cfg.ClusterCfg
}

func (cfg YAMLConfig) EventSchedulerStatus() string {
	if cfg.BehaviorConfig.EventSchedulerStatus == nil {
		return "ON"
	}
	switch *cfg.BehaviorConfig.EventSchedulerStatus {
	case "1":
		return "ON"
	case "0":
		return "OFF"
	default:
		return strings.ToUpper(*cfg.BehaviorConfig.EventSchedulerStatus)
	}
}

type ClusterYAMLConfig struct {
	StandbyRemotes_ []StandbyRemoteYAMLConfig   `yaml:"standby_remotes"`
	BootstrapRole_  string                      `yaml:"bootstrap_role"`
	BootstrapEpoch_ int                         `yaml:"bootstrap_epoch"`
	RemotesAPI      ClusterRemotesAPIYAMLConfig `yaml:"remotesapi"`
}

type StandbyRemoteYAMLConfig struct {
	Name_              string `yaml:"name"`
	RemoteURLTemplate_ string `yaml:"remote_url_template"`
}

func (c StandbyRemoteYAMLConfig) Name() string {
	return c.Name_
}

func (c StandbyRemoteYAMLConfig) RemoteURLTemplate() string {
	return c.RemoteURLTemplate_
}

func (c *ClusterYAMLConfig) StandbyRemotes() []ClusterStandbyRemoteConfig {
	ret := make([]ClusterStandbyRemoteConfig, len(c.StandbyRemotes_))
	for i := range c.StandbyRemotes_ {
		ret[i] = c.StandbyRemotes_[i]
	}
	return ret
}

func (c *ClusterYAMLConfig) BootstrapRole() string {
	return c.BootstrapRole_
}

func (c *ClusterYAMLConfig) BootstrapEpoch() int {
	return c.BootstrapEpoch_
}

func (c *ClusterYAMLConfig) RemotesAPIConfig() ClusterRemotesAPIConfig {
	return c.RemotesAPI
}

type ClusterRemotesAPIYAMLConfig struct {
	Addr_      string   `yaml:"address"`
	Port_      int      `yaml:"port"`
	TLSKey_    string   `yaml:"tls_key"`
	TLSCert_   string   `yaml:"tls_cert"`
	TLSCA_     string   `yaml:"tls_ca"`
	URLMatches []string `yaml:"server_name_urls"`
	DNSMatches []string `yaml:"server_name_dns"`
}

func (c ClusterRemotesAPIYAMLConfig) Address() string {
	return c.Addr_
}

func (c ClusterRemotesAPIYAMLConfig) Port() int {
	return c.Port_
}

func (c ClusterRemotesAPIYAMLConfig) TLSKey() string {
	return c.TLSKey_
}

func (c ClusterRemotesAPIYAMLConfig) TLSCert() string {
	return c.TLSCert_
}

func (c ClusterRemotesAPIYAMLConfig) TLSCA() string {
	return c.TLSCA_
}

func (c ClusterRemotesAPIYAMLConfig) ServerNameURLMatches() []string {
	return c.URLMatches
}

func (c ClusterRemotesAPIYAMLConfig) ServerNameDNSMatches() []string {
	return c.DNSMatches
}

func (cfg YAMLConfig) ValueSet(value string) bool {
	switch value {
	case ReadTimeoutKey:
		return cfg.ListenerConfig.ReadTimeoutMillis != nil
	case WriteTimeoutKey:
		return cfg.ListenerConfig.WriteTimeoutMillis != nil
	case MaxConnectionsKey:
		return cfg.ListenerConfig.MaxConnections != nil
	case EventSchedulerKey:
		return cfg.BehaviorConfig.EventSchedulerStatus != nil
	}
	return false
}<|MERGE_RESOLUTION|>--- conflicted
+++ resolved
@@ -137,15 +137,9 @@
 	PrivilegeFile     *string                `yaml:"privilege_file,omitempty"`
 	BranchControlFile *string                `yaml:"branch_control_file,omitempty"`
 	// TODO: Rename to UserVars_
-<<<<<<< HEAD
 	Vars            []UserSessionVars      `yaml:"user_session_vars"`
 	SystemVars_     map[string]interface{} `yaml:"system_variables,omitempty" minver:"1.11.1"`
-	Jwks            []JwksConfig          `yaml:"jwks"`
-=======
-	Vars            []UserSessionVars      `yaml:"user_session_vars,omitempty"`
-	SystemVars_     map[string]interface{} `yaml:"system_variables" minver:"1.11.1"`
 	Jwks            []JwksConfig           `yaml:"jwks"`
->>>>>>> 51448681
 	GoldenMysqlConn *string                `yaml:"golden_mysql_conn,omitempty"`
 	MetricsConfig   MetricsYAMLConfig      `yaml:"metrics,omitempty"`
 	ClusterCfg      *ClusterYAMLConfig     `yaml:"cluster,omitempty"`
