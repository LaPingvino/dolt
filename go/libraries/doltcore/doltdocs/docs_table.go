// Copyright 2020 Dolthub, Inc.
//
// Licensed under the Apache License, Version 2.0 (the "License");
// you may not use this file except in compliance with the License.
// You may obtain a copy of the License at
//
//     http://www.apache.org/licenses/LICENSE-2.0
//
// Unless required by applicable law or agreed to in writing, software
// distributed under the License is distributed on an "AS IS" BASIS,
// WITHOUT WARRANTIES OR CONDITIONS OF ANY KIND, either express or implied.
// See the License for the specific language governing permissions and
// limitations under the License.

package doltdocs

import (
	"context"
	"errors"
	"strconv"

	"github.com/dolthub/dolt/go/libraries/doltcore/doltdb"
	"github.com/dolthub/dolt/go/libraries/doltcore/row"
	"github.com/dolthub/dolt/go/libraries/doltcore/schema"
	"github.com/dolthub/dolt/go/libraries/doltcore/table"
	"github.com/dolthub/dolt/go/store/types"
)

// updateDocsTable takes in docTbl param and updates it with the value in docs. It returns the updated table.
func updateDocsTable(ctx context.Context, docTbl *doltdb.Table, docs Docs) (*doltdb.Table, error) {
	m, err := docTbl.GetRowData(ctx)
	if err != nil {
		return nil, err
	}

	sch, err := docTbl.GetSchema(context.Background())
	if err != nil {
		return nil, err
	}

	me := m.Edit()
	for _, doc := range docs {
		key, err := docTblKeyFromName(docTbl.Format(), doc.DocPk)
		if err != nil {
			return nil, err
		}

		docRow, exists, err := table.GetRow(ctx, docTbl, sch, key)
		if err != nil {
			return nil, err
		}

		if exists && doc.Text == nil {
			me = me.Remove(docRow.NomsMapKey(sch))
		} else if doc.Text != nil {
			docTaggedVals := row.TaggedValues{
				schema.DocNameTag: types.String(doc.DocPk),
				schema.DocTextTag: types.String(doc.Text),
			}
			docRow, err = row.New(types.Format_Default, sch, docTaggedVals)
			if err != nil {
				return nil, err
			}
			me = me.Set(docRow.NomsMapKey(sch), docRow.NomsMapValue(sch))
		}
	}
	updatedMap, err := me.Map(ctx)
	if err != nil {
		return nil, err
	}
	if updatedMap.Len() == 0 {
		return nil, ErrEmptyDocsTable
	}

	docTbl, err = docTbl.UpdateRows(ctx, updatedMap)

	return docTbl, err
}

// createDocsTable creates a new in memory table that stores the given doc details.
func createDocsTable(ctx context.Context, vrw types.ValueReadWriter, docs Docs) (*doltdb.Table, error) {

	rows := make([]row.Row, 0, len(docs))

	// Determines if the table needs to be created at all and initializes a schema if it does.
	for _, doc := range docs {

		if doc.Text != nil {
			docTaggedVals := row.TaggedValues{
				schema.DocNameTag: types.String(doc.DocPk),
				schema.DocTextTag: types.String(doc.Text),
			}

			r, err := row.New(types.Format_Default, DocsSchema, docTaggedVals)
			if err != nil {
				return nil, err
			}
			rows = append(rows, r)
		}
	}

	if len(rows) == 0 {
		return nil, nil
	}

<<<<<<< HEAD
	empty, err := types.NewMap(ctx, vrw)
	if err != nil {
		return nil, err
	}

	me := empty.Edit()
	for _, r := range rows {
		k, v := r.NomsMapKey(DocsSchema), r.NomsMapValue(DocsSchema)
		me.Set(k, v)
	}

	rowMap, err := me.Map(ctx)
	if err != nil {
		return nil, err
	}

	schVal, err := encoding.MarshalSchemaAsNomsValue(ctx, vrw, DocsSchema)
	if err != nil {
		return nil, err
	}
=======
		empty, err := types.NewMap(ctx, vrw)
		if err != nil {
			return nil, err
		}
		sch := wr.GetSchema()

		newDocsTbl, err := doltdb.NewTable(ctx, vrw, sch, wr.GetMap(), empty, nil)
		if err != nil {
			return nil, err
		}
>>>>>>> 47f3030e

	newDocsTbl, err := doltdb.NewTable(ctx, vrw, schVal, rowMap, empty, nil)
	if err != nil {
		return nil, err
	}

	return newDocsTbl, nil

	return nil, nil
}

// CreateOrUpdateDocsTable takes a root value and a set of docs and either creates the docs table or updates it with docs.
func CreateOrUpdateDocsTable(ctx context.Context, root *doltdb.RootValue, docs Docs) (*doltdb.Table, error) {
	docsTbl, found, err := root.GetTable(ctx, doltdb.DocTableName)
	if err != nil {
		return nil, err
	}

	if found {
		return updateDocsTable(ctx, docsTbl, docs)
	} else {
		return createDocsTable(ctx, root.VRW(), docs)
	}
}

func docTblKeyFromName(fmt *types.NomsBinFormat, name string) (types.Tuple, error) {
	return types.NewTuple(fmt, types.Uint(schema.DocNameTag), types.String(name))
}

// getDocTextFromTbl returns the Text field of a doc using the provided table and schema and primary key.
func getDocTextFromTbl(ctx context.Context, tbl *doltdb.Table, sch *schema.Schema, docPk string) ([]byte, error) {
	if tbl != nil && sch != nil {
		key, err := docTblKeyFromName(tbl.Format(), docPk)
		if err != nil {
			return nil, err
		}

		docRow, ok, err := getDocRow(ctx, tbl, *sch, key)
		if err != nil {
			return nil, err
		}
		if ok {
			docValue, _ := docRow.GetColVal(schema.DocTextTag)
			return []byte(docValue.(types.String)), nil
		} else {
			return nil, nil
		}
	} else {
		return nil, nil
	}
}

// getDocRow returns the associated row of a particular doc from the docTbl given.
func getDocRow(ctx context.Context, docTbl *doltdb.Table, sch schema.Schema, key types.Tuple) (r row.Row, ok bool, err error) {
	rowMap, err := docTbl.GetRowData(ctx)
	if err != nil {
		return nil, false, err
	}

	var fields types.Value
	fields, ok, err = rowMap.MaybeGet(ctx, key)
	if err != nil || !ok {
		return nil, ok, err
	}

	r, err = row.FromNoms(sch, key, fields.(types.Tuple))
	return r, ok, err
}

// getDocTextFromRow updates return the text field of a provided row.
func getDocTextFromRow(r row.Row) ([]byte, error) {
	docValue, ok := r.GetColVal(schema.DocTextTag)
	if !ok {
		return nil, nil
	} else {
		docValStr, err := strconv.Unquote(docValue.HumanReadableString())
		if err != nil {
			return nil, err
		}
		return []byte(docValStr), nil
	}
}

// getDocPKFromRow updates returns the docPk field of a given row.
func getDocPKFromRow(r row.Row) (string, error) {
	colVal, _ := r.GetColVal(schema.DocNameTag)
	if colVal == nil {
		return "", nil
	} else {
		docName, err := strconv.Unquote(colVal.HumanReadableString())
		if err != nil {
			return "", err
		}

		return docName, nil
	}
}

// GetAllDocs takes a root value and returns all the docs available in the root.
func GetAllDocs(ctx context.Context, root *doltdb.RootValue) (Docs, bool, error) {
	if root == nil {
		return nil, false, nil
	}

	docsTbl, found, err := root.GetTable(ctx, doltdb.DocTableName)
	if err != nil {
		return nil, false, err
	}

	if !found {
		return nil, false, err
	}

	docs, err := getDocsFromTable(ctx, docsTbl)
	return docs, true, err
}

// getDocsFromTable takes the doltdocs table and a schema and return all docs in the dolt_docs table.
func getDocsFromTable(ctx context.Context, table *doltdb.Table) (Docs, error) {
	ret := make(Docs, 0)

	sch, err := table.GetSchema(ctx)
	if err != nil {
		return nil, err
	}

	rows, err := table.GetRowData(ctx)
	if err != nil {
		return nil, err
	}

	err = rows.IterAll(ctx, func(key, val types.Value) error {
		newRow, err := row.FromNoms(sch, key.(types.Tuple), val.(types.Tuple))
		if err != nil {
			return err
		}

		cols := sch.GetAllCols().GetColumns()
		colVals := make([]types.Value, len(cols))
		for i, col := range cols {
			colval, ok := newRow.GetColVal(col.Tag)
			if !ok {
				return errors.New("error: could not get doc column value")
			}
			colVals[i] = colval
		}

		if len(colVals) < 2 {
			return errors.New("error: not enough values read from the table")
		}

		doc := Doc{}
		doc.DocPk = string(colVals[0].(types.String))
		doc.Text = []byte(colVals[1].(types.String))
		ret = append(ret, doc)

		return nil
	})

	return ret, err
}<|MERGE_RESOLUTION|>--- conflicted
+++ resolved
@@ -103,7 +103,6 @@
 		return nil, nil
 	}
 
-<<<<<<< HEAD
 	empty, err := types.NewMap(ctx, vrw)
 	if err != nil {
 		return nil, err
@@ -120,24 +119,7 @@
 		return nil, err
 	}
 
-	schVal, err := encoding.MarshalSchemaAsNomsValue(ctx, vrw, DocsSchema)
-	if err != nil {
-		return nil, err
-	}
-=======
-		empty, err := types.NewMap(ctx, vrw)
-		if err != nil {
-			return nil, err
-		}
-		sch := wr.GetSchema()
-
-		newDocsTbl, err := doltdb.NewTable(ctx, vrw, sch, wr.GetMap(), empty, nil)
-		if err != nil {
-			return nil, err
-		}
->>>>>>> 47f3030e
-
-	newDocsTbl, err := doltdb.NewTable(ctx, vrw, schVal, rowMap, empty, nil)
+	newDocsTbl, err := doltdb.NewTable(ctx, vrw, DocsSchema, rowMap, empty, nil)
 	if err != nil {
 		return nil, err
 	}
