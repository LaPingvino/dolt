// Copyright 2019 Dolthub, Inc.
//
// Licensed under the Apache License, Version 2.0 (the "License");
// you may not use this file except in compliance with the License.
// You may obtain a copy of the License at
//
//     http://www.apache.org/licenses/LICENSE-2.0
//
// Unless required by applicable law or agreed to in writing, software
// distributed under the License is distributed on an "AS IS" BASIS,
// WITHOUT WARRANTIES OR CONDITIONS OF ANY KIND, either express or implied.
// See the License for the specific language governing permissions and
// limitations under the License.
//
// This file incorporates work covered by the following copyright and
// permission notice:
//
// Copyright 2016 Attic Labs, Inc. All rights reserved.
// Licensed under the Apache License, version 2.0:
// http://www.apache.org/licenses/LICENSE-2.0

package chunks

import (
	"context"
	"errors"
	"fmt"
	"sync"

	"github.com/dolthub/dolt/go/store/constants"
	"github.com/dolthub/dolt/go/store/d"
	"github.com/dolthub/dolt/go/store/hash"
)

// MemoryStorage provides a "persistent" storage layer to back multiple
// MemoryStoreViews. A MemoryStorage instance holds the ground truth for the
// root and set of chunks that are visible to all MemoryStoreViews vended by
// NewView(), allowing them to implement the transaction-style semantics that
// ChunkStore requires.
type MemoryStorage struct {
	data     map[hash.Hash]Chunk
	rootHash hash.Hash
	mu       sync.RWMutex
	version  string
}

// NewView vends a MemoryStoreView backed by this MemoryStorage. It's
// initialized with the currently "persisted" root.
func (ms *MemoryStorage) NewView() ChunkStore {
	version := ms.version
	if version == "" {
		version = constants.FormatLD1String
	}
	v := &MemoryStoreView{storage: ms, rootHash: ms.rootHash, version: version}
	v.gcCond = sync.NewCond(&v.mu)

	return v
}

// NewViewWithFormat makes a MemoryStoreView with a specific NomsBinFormat.
func (ms *MemoryStorage) NewViewWithFormat(nbf string) ChunkStore {
	v := &MemoryStoreView{storage: ms, rootHash: ms.rootHash, version: nbf}
	v.gcCond = sync.NewCond(&v.mu)
	return v
}

// NewViewWithVersion vends a MemoryStoreView backed by this MemoryStorage. It's
// initialized with the currently "persisted" root. Uses the default format.
func (ms *MemoryStorage) NewViewWithDefaultFormat() ChunkStore {
	v := &MemoryStoreView{storage: ms, rootHash: ms.rootHash, version: constants.FormatDefaultString}
	v.gcCond = sync.NewCond(&v.mu)
	return v
}

// Get retrieves the Chunk with the Hash h, returning EmptyChunk if it's not
// present.
func (ms *MemoryStorage) Get(ctx context.Context, h hash.Hash) (Chunk, error) {
	if err := ctx.Err(); err != nil {
		return Chunk{}, err
	}
	ms.mu.RLock()
	defer ms.mu.RUnlock()
	if c, ok := ms.data[h]; ok {
		return c, nil
	}
	return EmptyChunk, nil
}

// Has returns true if the Chunk with the Hash h is present in ms.data, false
// if not.
func (ms *MemoryStorage) Has(ctx context.Context, r hash.Hash) (bool, error) {
	ms.mu.RLock()
	defer ms.mu.RUnlock()
	_, ok := ms.data[r]
	return ok, nil
}

// Len returns the number of Chunks in ms.data.
func (ms *MemoryStorage) Len() int {
	ms.mu.RLock()
	defer ms.mu.RUnlock()
	return len(ms.data)
}

// Root returns the currently "persisted" root hash of this in-memory store.
func (ms *MemoryStorage) Root(ctx context.Context) hash.Hash {
	ms.mu.RLock()
	defer ms.mu.RUnlock()
	return ms.rootHash
}

// Update checks the "persisted" root against last and, iff it matches,
// updates the root to current, adds all of novel to ms.data, and returns
// true. Otherwise returns false.
func (ms *MemoryStorage) Update(current, last hash.Hash, novel map[hash.Hash]Chunk) bool {
	ms.mu.Lock()
	defer ms.mu.Unlock()
	if last != ms.rootHash {
		return false
	}
	if ms.data == nil {
		ms.data = map[hash.Hash]Chunk{}
	}
	for h, c := range novel {
		ms.data[h] = c
	}
	ms.rootHash = current
	return true
}

// MemoryStoreView is an in-memory implementation of store.ChunkStore. Useful
// mainly for tests.
// The proper way to get one:
// storage := &MemoryStorage{}
// ms := storage.NewView()
type MemoryStoreView struct {
	pending     map[hash.Hash]Chunk
	pendingRefs hash.HashSet
	rootHash    hash.Hash

	mu         sync.RWMutex
	isGC       bool
	gcCond     *sync.Cond
	keeperFunc func(hash.Hash) bool

	version string

	storage *MemoryStorage
}

var _ ChunkStore = &MemoryStoreView{}
var _ ChunkStoreGarbageCollector = &MemoryStoreView{}

func (ms *MemoryStoreView) Get(ctx context.Context, h hash.Hash) (Chunk, error) {
	ms.mu.RLock()
	defer ms.mu.RUnlock()
	if c, ok := ms.pending[h]; ok {
		return c, nil
	}
	return ms.storage.Get(ctx, h)
}

func (ms *MemoryStoreView) GetMany(ctx context.Context, hashes hash.HashSet, found func(context.Context, *Chunk)) error {
	for h := range hashes {
		c, err := ms.Get(ctx, h)

		if err != nil {
			return err
		}

		if !c.IsEmpty() {
			found(ctx, &c)
		}
	}

	return nil
}

func (ms *MemoryStoreView) Has(ctx context.Context, h hash.Hash) (bool, error) {
	ms.mu.RLock()
	defer ms.mu.RUnlock()
	if _, ok := ms.pending[h]; ok {
		return true, nil
	}
	return ms.storage.Has(ctx, h)
}

func (ms *MemoryStoreView) HasMany(ctx context.Context, hashes hash.HashSet) (hash.HashSet, error) {
	absent := hash.HashSet{}
	for h := range hashes {
		exists, err := ms.Has(ctx, h)
		if err != nil {
			return nil, err
		} else if !exists {
			absent.Insert(h)
		}
	}
	return absent, nil
}

func (ms *MemoryStoreView) Version() string {
	return ms.version
}

func (ms *MemoryStoreView) errorIfDangling(ctx context.Context, addrs hash.HashSet) error {
	absent := hash.NewHashSet()
	for h := range addrs {
		if _, ok := ms.pending[h]; ok {
			continue
		}
		ok, err := ms.storage.Has(ctx, h)
		if err != nil {
			return err
		} else if !ok {
			absent.Insert(h)
		}
	}
	if absent.Size() != 0 {
		return fmt.Errorf("Found dangling references to %s", absent.String())
	}
	return nil
}

func (ms *MemoryStoreView) Put(ctx context.Context, c Chunk, getAddrs GetAddrsCb) error {
	if err := ctx.Err(); err != nil {
		return err
	}
	addrs, err := getAddrs(ctx, c)
	if err != nil {
		return err
	}

	ms.mu.Lock()
	defer ms.mu.Unlock()

<<<<<<< HEAD
	if ms.keeperFunc != nil {
		if ms.keeperFunc(c.Hash()) {
			ms.waitForGC()
		}
	}

=======
>>>>>>> 4e8c7fa4
	if ms.pendingRefs == nil {
		ms.pendingRefs = addrs
	} else {
		ms.pendingRefs.InsertAll(addrs)
	}

	if ms.pending == nil {
		ms.pending = map[hash.Hash]Chunk{}
	}
	ms.pending[c.Hash()] = c

	return nil
}

func (ms *MemoryStoreView) Len() int {
	ms.mu.RLock()
	defer ms.mu.RUnlock()
	return len(ms.pending) + ms.storage.Len()
}

func (ms *MemoryStoreView) Rebase(ctx context.Context) error {
	ms.mu.Lock()
	defer ms.mu.Unlock()
	ms.rootHash = ms.storage.Root(ctx)

	return nil
}

func (ms *MemoryStoreView) Root(ctx context.Context) (hash.Hash, error) {
	ms.mu.RLock()
	defer ms.mu.RUnlock()
	return ms.rootHash, nil
}

func (ms *MemoryStoreView) waitForGC() {
	for ms.isGC {
		ms.gcCond.Wait()
	}
}

func (ms *MemoryStoreView) transitionToGC(keeperFunc func(hash.Hash) bool) error {
	ms.mu.Lock()
	defer ms.mu.Unlock()
	if ms.isGC == true {
		return errors.New("gc already in progress")
	}
	ms.isGC = true
	ms.keeperFunc = keeperFunc
	ms.gcCond.Broadcast()
	return nil
}

func (ms *MemoryStoreView) transitionToNoGC() {
	ms.mu.Lock()
	defer ms.mu.Unlock()
	if !ms.isGC {
		panic("attempt to toggle GC to false when GC is not true")
	}
	ms.isGC = false
	ms.keeperFunc = nil
	ms.gcCond.Broadcast()
}

func (ms *MemoryStoreView) Commit(ctx context.Context, current, last hash.Hash) (bool, error) {
	ms.mu.Lock()
	defer ms.mu.Unlock()

	if ms.keeperFunc != nil {
		if ms.keeperFunc(current) {
			ms.waitForGC()
		}
	}

	if last != ms.rootHash {
		return false, nil
	}

	if err := ms.errorIfDangling(ctx, ms.pendingRefs); err != nil {
		return false, err
	}

	success := ms.storage.Update(current, last, ms.pending)
	if success {
		ms.pending = nil
		ms.pendingRefs = nil
	}
	ms.rootHash = ms.storage.Root(ctx)
	return success, nil
}

func (ms *MemoryStoreView) BeginGC(keeper func(hash.Hash) bool) error {
	return ms.transitionToGC(keeper)
}

func (ms *MemoryStoreView) EndGC() {
	ms.transitionToNoGC()
}

func (ms *MemoryStoreView) MarkAndSweepChunks(ctx context.Context, hashes <-chan []hash.Hash, dest ChunkStore) error {
	if dest != ms {
		panic("unsupported")
	}

	ms.mu.Lock()
	if !ms.isGC {
		panic("MarkAndSweepChunks called without BeginGC")
	}
	ms.mu.Unlock()

	keepers := make(map[hash.Hash]Chunk, ms.storage.Len())

LOOP:
	for {
		select {
		case hs, ok := <-hashes:
			if !ok {
				break LOOP
			}
			for _, h := range hs {
				c, err := ms.Get(ctx, h)
				if err != nil {
					return err
				}
				keepers[h] = c
			}
		case <-ctx.Done():
			return ctx.Err()
		}
	}

	ms.mu.Lock()
	defer ms.mu.Unlock()
	ms.storage = &MemoryStorage{rootHash: ms.rootHash, data: keepers}
	ms.pending = map[hash.Hash]Chunk{}
	return nil
}

func (ms *MemoryStoreView) Stats() interface{} {
	return nil
}

func (ms *MemoryStoreView) StatsSummary() string {
	return "Unsupported"
}

func (ms *MemoryStoreView) Close() error {
	return nil
}

type memoryStoreFactory struct {
	stores map[string]*MemoryStorage
	mu     *sync.Mutex
}

func NewMemoryStoreFactory() *memoryStoreFactory {
	return &memoryStoreFactory{map[string]*MemoryStorage{}, &sync.Mutex{}}
}

func (f *memoryStoreFactory) CreateStoreFromCache(ctx context.Context, ns string) ChunkStore {
	return f.CreateStore(ctx, ns)
}

func (f *memoryStoreFactory) CreateStore(ctx context.Context, ns string) ChunkStore {
	f.mu.Lock()
	defer f.mu.Unlock()

	if f.stores == nil {
		d.Panic("Cannot use memoryStoreFactory after Shutter().")
	}
	if ms, present := f.stores[ns]; present {
		return ms.NewView()
	}
	f.stores[ns] = &MemoryStorage{}
	return f.stores[ns].NewView()
}

func (f *memoryStoreFactory) Shutter() {
	f.stores = nil
}<|MERGE_RESOLUTION|>--- conflicted
+++ resolved
@@ -233,15 +233,12 @@
 	ms.mu.Lock()
 	defer ms.mu.Unlock()
 
-<<<<<<< HEAD
 	if ms.keeperFunc != nil {
 		if ms.keeperFunc(c.Hash()) {
 			ms.waitForGC()
 		}
 	}
 
-=======
->>>>>>> 4e8c7fa4
 	if ms.pendingRefs == nil {
 		ms.pendingRefs = addrs
 	} else {
