--- conflicted
+++ resolved
@@ -96,9 +96,6 @@
     [[ "$output" =~ "test commit" ]] || false
 }
 
-<<<<<<< HEAD
-@test "dolt fetch without remotes syntax. dolt fetch origin/master." {
-=======
 @test "clone a non-existant remote" {
     dolt remote add test-remote localhost:50051/test-org/test-repo --insecure
     cd "dolt-repo-clones"
@@ -110,8 +107,7 @@
     [ ! -d bar ]
 }
 
-@test "dolt fetch" {
->>>>>>> 9fdd80ad
+@test "dolt fetch with origin/master syntax." {
     dolt remote add test-remote localhost:50051/test-org/test-repo --insecure
     dolt push test-remote master
     run dolt fetch test-remote master
